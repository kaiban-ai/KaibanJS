--- conflicted
+++ resolved
@@ -129,72 +129,6 @@
  * and observe the state of the team's operations.
  */
 class Team {
-<<<<<<< HEAD
-  /**
-   * Creates a new Team instance.
-   *
-   * @param {Object} config - The configuration object for the team.
-   * @param {string} config.name - The name of the team.
-   * @param {Array} config.agents - The list of agents in the team.
-   * @param {Array} config.tasks - The list of tasks for the team to work on.
-   * @param {string} config.logLevel - The logging level for the team's operations.
-   * @param {Object} config.inputs - Initial inputs for the team's tasks.
-   * @param {Object} config.env - Environment variables for the team.
-   */
-  constructor({ name, agents, tasks, logLevel, inputs = {}, env = null }) {
-    this.store = createTeamStore({
-      name,
-      agents: [],
-      tasks: [],
-      inputs,
-      env,
-      logLevel,
-    });
-
-    // Add agents and tasks to the store, they will be set with the store automatically
-    this.store.getState().addAgents(agents);
-    this.store.getState().addTasks(tasks);
-  }
-
-  /**
-   * Starts the team's workflow.
-   * This method initiates the process of agents working on tasks.
-   *
-   * @param {Object} inputs - Optional inputs to override or supplement the initial inputs.
-   * @returns {void}
-   */
-  async start(inputs = null) {
-    return new Promise((resolve) => {
-      const unsubscribe = this.store.subscribe(
-        (state) => state.teamWorkflowStatus,
-        (status) => {
-          const state = this.store.getState();
-          switch (status) {
-            case WORKFLOW_STATUS_enum.FINISHED:
-              unsubscribe();
-              resolve({
-                status,
-                result: state.workflowResult,
-                stats: this.getWorkflowStats(),
-              });
-              break;
-            case WORKFLOW_STATUS_enum.ERRORED:
-              unsubscribe();
-              reject(new Error("Workflow encountered an error"));
-              break;
-            case WORKFLOW_STATUS_enum.BLOCKED:
-              unsubscribe();
-              resolve({
-                status,
-                result: null,
-                stats: this.getWorkflowStats(),
-              });
-              break;
-            default:
-              // For other statuses (like RUNNING), we don't resolve yet
-              break;
-          }
-=======
     /**
      * Creates a new Team instance.
      * 
@@ -298,7 +232,6 @@
         if (properties.length === 0) {
             // No specific properties, return global subscription
             return this.store.subscribe(listener);
->>>>>>> 72b33f64
         }
       );
 
