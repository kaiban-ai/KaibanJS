/**
 * Enhanced ReAct Agent Implementation.
 *
 * This file implements the ReactChampionAgent, a variation of the traditional ReAct (Reasoning and Action) agent model,
 * tailored to enhance the agent's capabilities through iterative feedback loops. Unlike the original ReAct pattern that typically
 * follows a linear execution path, our Reflex Act model introduces a round-trip communication process, enabling continuous refinement
 * and fine-tuning of actions based on real-time feedback.
 *
 * This enhanced approach allows the agent to dynamically adjust its strategies and responses, significantly improving adaptability
 * and decision-making accuracy in complex scenarios. The model is designed for environments where ongoing interaction and meticulous
 * state management are crucial.
 *
 * Usage:
 * Deploy this agent in applications that demand high levels of interaction and precise control over state transitions, ensuring
 * optimal performance and nuanced agent behavior.
 */

import { BaseAgent } from './baseAgent';
import { getApiKey } from '../utils/agents';
import { getParsedJSON } from '../utils/parser';
import { AGENT_STATUS_enum, KANBAN_TOOLS_enum } from '../utils/enums';
import { interpolateTaskDescription } from '../utils/tasks';
import { ChatOpenAI } from '@langchain/openai';
import { ChatAnthropic } from '@langchain/anthropic';
import { ChatGoogleGenerativeAI } from '@langchain/google-genai';
import { ChatMistralAI } from '@langchain/mistralai';
import { SystemMessage } from '@langchain/core/messages';
import { StringOutputParser } from '@langchain/core/output_parsers';
import { RunnableWithMessageHistory } from '@langchain/core/runnables';
import { ChatMessageHistory } from 'langchain/stores/message/in_memory';
import { ChatPromptTemplate } from '@langchain/core/prompts';
import { logger } from '../utils/logger';
import { LLMInvocationError } from '../utils/errors';
<<<<<<< HEAD
import { WORKFLOW_STATUS_enum } from '../utils/enums';
import { AbortError } from '../utils/errors';
=======
import { BlockTaskTool } from '../tools/blockTaskTool';
>>>>>>> ae5f4a7e

class ReactChampionAgent extends BaseAgent {
  #executableAgent;
  constructor(config) {
    super(config);

    // Handle kanban tools based on configuration
    const enabledKanbanTools = config.kanbanTools || [];

    // Add kanban tools that are enabled
    if (enabledKanbanTools.includes(KANBAN_TOOLS_enum.BLOCK_TASK)) {
      this.tools = [...this.tools, new BlockTaskTool(this)];
    }
  }

  get executableAgent() {
    // We don't expose the executable agent directly or stored in the Store
    return {};
  }

  initialize(store, env) {
    // Set up API key and check configuration
    this.store = store;
    this.env = env;

    // We oppened the door to allow the use of an already instantiated LLM
    if (!this.llmInstance) {
      const apiKey = getApiKey(this.llmConfig, this.env);
      if (!apiKey && !this.llmConfig.apiBaseUrl) {
        throw new Error(
          'API key is missing. Please provide it through the Agent llmConfig or through the team env variable.'
        );
      }
      this.llmConfig.apiKey = apiKey;

      // Define a mapping of providers to their corresponding chat classes
      const providers = {
        anthropic: ChatAnthropic,
        google: ChatGoogleGenerativeAI,
        mistral: ChatMistralAI,
        openai: ChatOpenAI,
      };

      // Choose the chat class based on the provider
      const ChatClass = providers[this.llmConfig.provider] || ChatOpenAI;
      this.llmInstance = new ChatClass(this.llmConfig);
    } else {
      // this.llmInstance = this.llmConfig;
      const extractedLlmConfig = {
        ...this.llmInstance.lc_kwargs,
        provider:
          this.llmInstance.lc_namespace[
            this.llmInstance.lc_namespace.length - 1
          ],
      };
      this.llmConfig = extractedLlmConfig;
    }
    this.interactionsHistory = new ChatMessageHistory();
    this.lastFeedbackMessage = null;
  }
  async workOnTaskResume(task) {
    const lastFeedbackMessage = this.lastFeedbackMessage;
    return await this.agenticLoop(
      this,
      task,
      this.#executableAgent,
      lastFeedbackMessage
    );
  }
<<<<<<< HEAD
=======

  // Add method to update LLM configuration when environment changes
  updateEnv(env) {
    this.env = env;

    // Only update if we're using environment-based API keys
    const apiKey = getApiKey(this.llmConfig, this.env, true);
    if (apiKey && this.llmConfig.apiKey !== apiKey) {
      this.llmConfig.apiKey = apiKey;

      // Define a mapping of providers to their corresponding chat classes
      const providers = {
        anthropic: ChatAnthropic,
        google: ChatGoogleGenerativeAI,
        mistral: ChatMistralAI,
        openai: ChatOpenAI,
      };

      // Choose the chat class based on the provider
      const ChatClass = providers[this.llmConfig.provider] || ChatOpenAI;
      this.llmInstance = new ChatClass(this.llmConfig);
    }
  }

>>>>>>> ae5f4a7e
  async workOnTask(task, inputs, context) {
    const config = this.prepareAgentForTask(task, inputs, context);
    this.#executableAgent = config.executableAgent;
    return await this.agenticLoop(
      this,
      task,
      this.#executableAgent,
      config.initialFeedbackMessage
    );
  }

  async workOnFeedback(task, feedbackList) {
    const feedbackString = feedbackList.map((f) => f.content).join(', ');
    const feedbackMessage = this.promptTemplates.WORK_ON_FEEDBACK_FEEDBACK({
      agent: this,
      task,
      feedback: feedbackString,
    });
    // `Here is some feedback for you to address: ${feedbackString}`;
    return await this.agenticLoop(
      this,
      task,
      this.#executableAgent,
      feedbackMessage
    );
  }

  prepareAgentForTask(task, inputs, context) {
    const interpolatedDescription = interpolateTaskDescription(
      task.description,
      inputs
    );
    const systemMessage = this.buildSystemMessage(
      this,
      task,
      interpolatedDescription
    );
    const feedbackMessage = this.buildInitialMessage(
      this,
      task,
      interpolatedDescription,
      context
    );
    this.llmSystemMessage = systemMessage;

    const promptAgent = ChatPromptTemplate.fromMessages([
      new SystemMessage(systemMessage),
      ['placeholder', '{chat_history}'],
      ['human', '{feedbackMessage}'],
    ]);

    const chainAgent = promptAgent.pipe(this.llmInstance);
    const chainAgentWithHistory = new RunnableWithMessageHistory({
      runnable: chainAgent,
      getMessageHistory: () => this.interactionsHistory,
      inputMessagesKey: 'feedbackMessage',
      historyMessagesKey: 'chat_history',
    });

    return {
      executableAgent: chainAgentWithHistory,
      initialFeedbackMessage: this.lastFeedbackMessage || feedbackMessage,
    };
  }

  async agenticLoop(agent, task, ExecutableAgent, initialMessage) {
    // kickstart the agentic loop
    let feedbackMessage = initialMessage;
    let parsedResultWithFinalAnswer = null;
    let iterations = 0;
    const maxAgentIterations = agent.maxIterations; // Define maximum iterations here
    let loopCriticalError = null;
    let blockReason = null;

    while (
      !parsedResultWithFinalAnswer &&
      iterations < maxAgentIterations &&
      !loopCriticalError &&
      !blockReason
    ) {
      // Save the feedback message as the last feedback message
      this.lastFeedbackMessage = feedbackMessage;

      // Check workflow status
      const workflowStatus = agent.store.getState().teamWorkflowStatus;

      if (
        workflowStatus === WORKFLOW_STATUS_enum.STOPPED ||
        workflowStatus === WORKFLOW_STATUS_enum.STOPPING
      ) {
        return {
          result: parsedResultWithFinalAnswer,
          metadata: { iterations, maxAgentIterations },
        };
      }

      try {
        agent.handleIterationStart({
          agent: agent,
          task,
          iterations,
          maxAgentIterations,
        });

        // Check if we need to force the final answer
        if (agent.forceFinalAnswer && iterations === maxAgentIterations - 2) {
          feedbackMessage = this.promptTemplates.FORCE_FINAL_ANSWER_FEEDBACK({
            agent,
            task,
            iterations,
            maxAgentIterations,
          });
        }

        // pure function that returns the result of the agent thinking
        const thinkingResult = await this.executeThinking(
          agent,
          task,
          ExecutableAgent,
          feedbackMessage
        );
        // sometimes the LLM does not returns a valid JSON object so we try to sanitize the output here
        const parsedLLMOutput = thinkingResult.parsedLLMOutput;

        const actionType = this.determineActionType(parsedLLMOutput);

        switch (actionType) {
          case AGENT_STATUS_enum.ISSUES_PARSING_LLM_OUTPUT:
            feedbackMessage = this.handleIssuesParsingLLMOutput({
              agent: agent,
              task,
              output: thinkingResult,
            });
            break;
          case AGENT_STATUS_enum.OUTPUT_SCHEMA_VALIDATION_ERROR:
            feedbackMessage = this.handleIssuesParsingSchemaOutput({
              agent: agent,
              task,
              output: thinkingResult,
            });
            break;
          case AGENT_STATUS_enum.FINAL_ANSWER:
            parsedResultWithFinalAnswer = this.handleFinalAnswer({
              agent: agent,
              task,
              parsedLLMOutput,
            });
            break;
          case AGENT_STATUS_enum.THOUGHT:
            feedbackMessage = this.handleThought({
              agent: agent,
              task,
              parsedLLMOutput,
            });
            break;
          case AGENT_STATUS_enum.SELF_QUESTION:
            feedbackMessage = this.handleSelfQuestion({
              agent: agent,
              task,
              parsedLLMOutput,
            });
            break;
          case AGENT_STATUS_enum.EXECUTING_ACTION:
            logger.debug(
              `⏩ Agent ${agent.name} will be ${AGENT_STATUS_enum.EXECUTING_ACTION}...`
            );
            {
              const toolName = parsedLLMOutput.action;
              const tool = this.tools.find((tool) => tool.name === toolName);
              if (tool) {
                try {
                  const toolResponse = await this.executeUsingTool({
                    agent: agent,
                    task,
                    parsedLLMOutput,
                    tool,
                  });

                  // Check if the tool result indicates a block action
                  if (toolResponse?.action === 'BLOCK_TASK') {
                    blockReason = toolResponse.reason;
                    break;
                  }

                  feedbackMessage = this.promptTemplates.TOOL_RESULT_FEEDBACK({
                    agent,
                    task,
                    toolResult: toolResponse,
                    parsedLLMOutput,
                  });
                } catch (error) {
                  if (error instanceof AbortError) {
                    throw error;
                  }
                  feedbackMessage = this.handleUsingToolError({
                    agent: agent,
                    task,
                    parsedLLMOutput,
                    tool,
                    error,
                  });
                }
              } else {
                feedbackMessage = this.handleToolDoesNotExist({
                  agent: agent,
                  task,
                  parsedLLMOutput,
                  toolName,
                });
              }
            }
            break;
          case AGENT_STATUS_enum.OBSERVATION:
            feedbackMessage = this.handleObservation({
              agent: agent,
              task,
              parsedLLMOutput,
            });
            break;
          case AGENT_STATUS_enum.WEIRD_LLM_OUTPUT:
            feedbackMessage = this.handleWeirdOutput({
              agent: agent,
              task,
              parsedLLMOutput,
            });
            break;
          default:
            logger.warn(`Unhandled agent status: ${actionType}`);
            break;
        }
      } catch (error) {
        if (error instanceof AbortError) {
          // this.handleTaskAborted({ agent, task, error });
          break;
        }
        // Check if the error is of type 'LLMInvocationError'
        if (error.name === 'LLMInvocationError') {
          // Handle specific LLMInvocationError
          agent.handleThinkingError({ agent: agent, task, error });
        } else {
          // Handle other types of errors, perhaps more generally or differently
          // TODO: Determine actions based on the type or severity of other errors
          this.handleAgenticLoopError({
            agent: agent,
            task,
            error,
            iterations,
            maxAgentIterations,
          });
        }

        // Assign the error to loopCriticalError and break the loop, indicating a critical error has occurred
        loopCriticalError = error;
        break; // Break the loop on critical error
      }
      agent.handleIterationEnd({
        agent: agent,
        task,
        iterations,
        maxAgentIterations,
      });
      iterations++;
    }

    // Return based on the loop outcomes
    if (loopCriticalError) {
      return {
        error:
          'Execution stopped due to a critical error: ' +
          loopCriticalError.message,
        metadata: { iterations, maxAgentIterations },
      };
    } else if (blockReason) {
      // Handle the block at the agent level before returning
      agent.store.getState().handleAgentBlockTask({
        agent,
        task,
        reason: blockReason,
        metadata: {
          isAgentDecision: true,
          blockedBy: agent.name,
        },
      });

      return {
        error: `Task blocked: ${blockReason}`,
        metadata: { iterations, maxAgentIterations },
      };
    } else if (parsedResultWithFinalAnswer) {
      this.handleTaskCompleted({
        agent: agent,
        task,
        parsedResultWithFinalAnswer,
        iterations,
        maxAgentIterations,
      });
      return {
        result: parsedResultWithFinalAnswer,
        metadata: { iterations, maxAgentIterations },
      };
    } else if (iterations >= maxAgentIterations) {
      this.handleMaxIterationsError({
        agent: agent,
        task,
        iterations,
        maxAgentIterations,
      });
      return {
        error:
          'Task incomplete: reached maximum iterations without final answer.',
        metadata: { iterations, maxAgentIterations },
      };
    } else {
      return {
        error: 'Execution terminated unexpectedly without results.',
        metadata: { iterations, maxAgentIterations },
      };
    }
  }

  buildSystemMessage(agent, task, interpolatedTaskDescription) {
    return this.promptTemplates.SYSTEM_MESSAGE({
      agent,
      task: {
        ...task,
        description: interpolatedTaskDescription,
      },
      insights: this.store.getState().insights,
    });
  }

  buildInitialMessage(agent, task, interpolatedTaskDescription, context) {
    return this.promptTemplates.INITIAL_MESSAGE({
      agent,
      task: {
        ...task,
        description: interpolatedTaskDescription,
      },
      context,
    });
  }

  determineActionType(parsedResult) {
    if (parsedResult === null) {
      return AGENT_STATUS_enum.ISSUES_PARSING_LLM_OUTPUT;
    } else if (
      parsedResult.finalAnswer &&
      parsedResult.outputSchema &&
      !parsedResult.isValidOutput
    ) {
      return AGENT_STATUS_enum.OUTPUT_SCHEMA_VALIDATION_ERROR;
    } else if (parsedResult.finalAnswer) {
      return AGENT_STATUS_enum.FINAL_ANSWER;
    } else if (parsedResult.action === 'self_question') {
      return parsedResult.thought
        ? AGENT_STATUS_enum.THOUGHT
        : AGENT_STATUS_enum.SELF_QUESTION;
    } else if (parsedResult.action) {
      return AGENT_STATUS_enum.EXECUTING_ACTION; // Assume actions need to execute a tool or similar
    } else if (parsedResult.observation) {
      return AGENT_STATUS_enum.OBSERVATION;
    } else {
      return AGENT_STATUS_enum.WEIRD_LLM_OUTPUT; // Fallback for unhandled or unexpected output
    }
  }

  handleIterationStart({ agent, task, iterations, maxAgentIterations }) {
    agent.store.getState().handleAgentIterationStart({
      agent,
      task,
      iterations,
      maxAgentIterations,
    });
  }

  handleIterationEnd({ agent, task, iterations, maxAgentIterations }) {
    agent.store
      .getState()
      .handleAgentIterationEnd({ agent, task, iterations, maxAgentIterations });
  }
  async handleThinkingStart({ agent, task, messages }) {
    try {
      const transformedMessages = messages.flatMap((subArray) =>
        subArray.map((message) => ({
          type: message.constructor.name,
          content: message.content,
        }))
      );
      agent.store.getState().handleAgentThinkingStart({
        agent,
        task,
        messages: transformedMessages,
      });
      return transformedMessages;
    } catch (error) {
      // TODO: Checkout the Errors waterfall handling
      logger.debug(
        `AGENT/handleThinkingStart: Error processing thinking messages: ${error.message}`
      );
      throw error; // Rethrow to ensure it can still be handled upstream if necessary
    }
  }

  async handleThinkingEnd({ agent, task, output }) {
    try {
      const agentResultParser = new StringOutputParser();
      if (
        !output.generations ||
        !output.generations[0] ||
        !output.generations[0][0].message
      ) {
        throw new Error('Invalid output structure');
      }

      const { message } = output.generations[0][0];
      const parsedResult = await agentResultParser.invoke(message);
      const parsedLLMOutput = getParsedJSON(parsedResult);

      if (task.outputSchema && parsedLLMOutput.finalAnswer) {
        parsedLLMOutput.outputSchema = task.outputSchema;
        const parsedSchema = task.outputSchema.safeParse(
          parsedLLMOutput.finalAnswer
        );

        parsedLLMOutput.isValidOutput = parsedSchema.success;
        parsedLLMOutput.outputSchemaErrors = parsedSchema.error;
        parsedLLMOutput.finalAnswer = parsedSchema.success
          ? parsedSchema.data
          : parsedLLMOutput.finalAnswer;
      }
      const thinkingResult = {
        parsedLLMOutput: parsedLLMOutput,
        llmOutput: parsedResult,
        llmUsageStats: {
          inputTokens: message.usage_metadata?.input_tokens ?? -1,
          outputTokens: message.usage_metadata?.output_tokens ?? -1,
        },
      };
      agent.store
        .getState()
        .handleAgentThinkingEnd({ agent, task, output: thinkingResult });
      return thinkingResult;
    } catch (error) {
      logger.debug(
        `AGENT/handleThinkingEnd: Error processing thinking result: ${error}`
      );
      throw error; // Rethrow to ensure it can still be handled upstream if necessary
    }
  }

  handleThinkingError({ agent, task, error }) {
    agent.store.getState().handleAgentThinkingError({ agent, task, error });
  }

  async executeThinking(agent, task, ExecutableAgent, feedbackMessage) {
    const promiseObj = {};
    let rejectFn; // Declare reject function outside Promise
    // Create an AbortController for this invocation
    const abortController = new AbortController();
    const thinkingPromise = new Promise((resolve, reject) => {
      rejectFn = reject; // Capture the reject function

      ExecutableAgent.invoke(
        { feedbackMessage },
        {
          configurable: { sessionId: task.id },
          callbacks: [
            {
              handleChatModelStart: async (llm, messages) => {
                await agent.handleThinkingStart({ agent, task, messages });
              },
              handleLLMEnd: async (output) => {
                const result = await agent.handleThinkingEnd({
                  agent,
                  task,
                  output,
                });
                resolve(result);
              },
            },
          ], // Add the signal to the options
          signal: abortController.signal,
        }
      ).catch((error) => {
        if (error.name === 'AbortError') {
          reject(new AbortError('Task was cancelled'));
        } else {
          logger.error(
            `LLM_INVOCATION_ERROR: Error during LLM API call for Agent: ${agent.name}, Task: ${task.id}. Details:`,
            error
          );
          reject(
            new LLMInvocationError(
              `LLM API Error during executeThinking for Agent: ${agent.name}, Task: ${task.id}`,
              error
            )
          );
        }
      });
    });

    // Assign both the promise and the captured reject function
    Object.assign(promiseObj, {
      promise: thinkingPromise,
      // reject: rejectFn,
      reject: (e) => {
        abortController.abort();
        rejectFn(e);
      },
    });

    // Track promise in store
    this.store.getState().trackPromise(this.id, promiseObj);

    try {
      return await thinkingPromise;
    } catch (error) {
      // Ensure we properly handle and rethrow the error
      if (error instanceof AbortError) {
        throw error; // Rethrow AbortError
      }
      // Wrap unexpected errors
      throw new LLMInvocationError(
        `LLM API Error during executeThinking for Agent: ${agent.name}, Task: ${task.id}`,
        error
      );
    } finally {
      this.store.getState().removePromise(this.id, promiseObj);
    }
  }

  handleIssuesParsingLLMOutput({ agent, task, output }) {
    const jSONPArsingError = new Error(
      'Received an invalid JSON object from the LLM. Requesting a correctly formatted JSON response.',
      output.llmOutput
    );
    agent.store.getState().handleAgentIssuesParsingLLMOutput({
      agent,
      task,
      output,
      error: jSONPArsingError,
    });
    const feedbackMessage = this.promptTemplates.INVALID_JSON_FEEDBACK({
      agent,
      task,
      llmOutput: output.llmOutput,
    });
    return feedbackMessage;
  }
  handleIssuesParsingSchemaOutput({ agent, task, output }) {
    const jSONPArsingError = new Error(
      'The output does not match the expected schema structure',
      output.parsedLLMOutput.outputSchemaErrors
    );
    agent.store.getState().handleAgentIssuesParsingSchemaOutput({
      agent,
      task,
      output,
      error: jSONPArsingError,
    });
    const feedbackMessage = this.promptTemplates.INVALID_OUTPUT_SCHEMA_FEEDBACK(
      {
        agent,
        task,
        llmOutput: output.llmOutput,
        outputSchema: task.outputSchema,
        outputSchemaError: output.parsedLLMOutput.outputSchemaErrors,
      }
    );
    return feedbackMessage;
  }

  handleFinalAnswer({ agent, task, parsedLLMOutput }) {
    if (parsedLLMOutput.finalAnswer) {
      if (
        typeof parsedLLMOutput.finalAnswer === 'object' &&
        parsedLLMOutput.finalAnswer !== null &&
        !task.outputSchema
      ) {
        parsedLLMOutput.finalAnswer = JSON.stringify(
          parsedLLMOutput.finalAnswer
        );
      }
    }
    agent.store
      .getState()
      .handleAgentFinalAnswer({ agent, task, output: parsedLLMOutput });
    return parsedLLMOutput;
  }

  handleThought({ agent, task, parsedLLMOutput }) {
    agent.store
      .getState()
      .handleAgentThought({ agent, task, output: parsedLLMOutput });
    let feedbackMessage = this.promptTemplates.THOUGHT_FEEDBACK({
      agent,
      task,
      thought: parsedLLMOutput.thought,
      parsedLLMOutput,
    });
    if (
      parsedLLMOutput.action === 'self_question' &&
      parsedLLMOutput.actionInput
    ) {
      const actionAsString =
        typeof parsedLLMOutput.actionInput == 'object'
          ? JSON.stringify(parsedLLMOutput.actionInput)
          : parsedLLMOutput.actionInput;
      feedbackMessage =
        this.promptTemplates.THOUGHT_WITH_SELF_QUESTION_FEEDBACK({
          agent,
          task,
          thought: parsedLLMOutput.thought,
          question: actionAsString,
          parsedLLMOutput,
        });
    }
    return feedbackMessage;
  }

  handleSelfQuestion({ agent, task, parsedLLMOutput }) {
    agent.store
      .getState()
      .handleAgentSelfQuestion({ agent, task, output: parsedLLMOutput });
    const feedbackMessage = this.promptTemplates.SELF_QUESTION_FEEDBACK({
      agent,
      task,
      question: parsedLLMOutput.thought,
      parsedLLMOutput,
    });
    return feedbackMessage;
  }

  async executeUsingTool({ agent, task, parsedLLMOutput, tool }) {
    const toolInput = parsedLLMOutput.actionInput;
    agent.handleUsingToolStart({ agent, task, tool, input: toolInput });
<<<<<<< HEAD

    const promiseObj = {};
    let rejectFn; // Declare reject function outside Promise

    const toolPromise = new Promise((resolve, reject) => {
      rejectFn = reject; // Capture the reject function
      tool.call(toolInput).then(resolve).catch(reject);
    });

    // Track promise in store
    Object.assign(promiseObj, { promise: toolPromise, reject: rejectFn });

    this.store.getState().trackPromise(this.id, promiseObj);

    try {
      const result = await toolPromise;
      agent.handleUsingToolEnd({ agent, task, tool, output: result });
      return this.promptTemplates.TOOL_RESULT_FEEDBACK({
        agent,
        task,
        toolResult: result,
        parsedLLMOutput,
      });
    } catch (error) {
      if (error instanceof AbortError) {
        throw error;
      }
      return this.handleUsingToolError({
        agent,
        task,
        parsedLLMOutput,
        tool,
        error,
      });
    } finally {
      this.store.getState().removePromise(this.id, promiseObj);
    }
=======
    const toolResult = await tool.call(toolInput);
    agent.handleUsingToolEnd({ agent, task, tool, output: toolResult });
    return toolResult;
>>>>>>> ae5f4a7e
  }

  handleUsingToolStart({ agent, task, tool, input }) {
    agent.store.getState().handleAgentToolStart({ agent, task, tool, input });
  }
  handleUsingToolEnd({ agent, task, tool, output }) {
    agent.store.getState().handleAgentToolEnd({ agent, task, tool, output });
  }

  handleUsingToolError({ agent, task, parsedLLMOutput, tool, error }) {
    agent.store.getState().handleAgentToolError({ agent, task, tool, error });
    const feedbackMessage = this.promptTemplates.TOOL_ERROR_FEEDBACK({
      agent,
      task,
      toolName: parsedLLMOutput.action,
      error,
      parsedLLMOutput,
    });
    return feedbackMessage;
  }

  handleToolDoesNotExist({ agent, task, parsedLLMOutput, toolName }) {
    agent.store
      .getState()
      .handleAgentToolDoesNotExist({ agent, task, toolName });
    const feedbackMessage = this.promptTemplates.TOOL_NOT_EXIST_FEEDBACK({
      agent,
      task,
      toolName: parsedLLMOutput.action,
      parsedLLMOutput,
    });
    return feedbackMessage;
  }

  handleObservation({ agent, task, parsedLLMOutput }) {
    agent.store
      .getState()
      .handleAgentObservation({ agent, task, output: parsedLLMOutput });
    const feedbackMessage = this.promptTemplates.OBSERVATION_FEEDBACK({
      agent,
      task,
      parsedLLMOutput,
    });
    return feedbackMessage;
  }

  handleWeirdOutput({ agent, task, parsedLLMOutput }) {
    agent.store
      .getState()
      .handleWeirdOutput({ agent, task, output: parsedLLMOutput });
    const feedbackMessage = this.promptTemplates.WEIRD_OUTPUT_FEEDBACK({
      agent,
      task,
      parsedLLMOutput,
    });
    return feedbackMessage;
  }

  handleAgenticLoopError({
    agent,
    task,
    error,
    iterations,
    maxAgentIterations,
  }) {
    agent.store.getState().handleAgentLoopError({
      agent,
      task,
      error,
      iterations,
      maxAgentIterations,
    });
  }

  handleTaskAborted({ agent, task, error }) {
    agent.store.getState().handleAgentTaskAborted({ agent, task, error });
  }

  handleMaxIterationsError({ agent, task, iterations, maxAgentIterations }) {
    const error = new Error(
      `Agent ${agent.name} reached the maximum number of iterations: [${maxAgentIterations}] without finding a final answer.`
    );
    agent.store.getState().handleAgentMaxIterationsError({
      agent,
      task,
      error,
      iterations,
      maxAgentIterations,
    });
  }

  handleTaskCompleted({
    agent,
    task,
    parsedResultWithFinalAnswer,
    iterations,
    maxAgentIterations,
  }) {
    agent.store.getState().handleAgentTaskCompleted({
      agent,
      task,
      result: parsedResultWithFinalAnswer.finalAnswer,
      iterations,
      maxAgentIterations,
    });
  }
}

export { ReactChampionAgent };<|MERGE_RESOLUTION|>--- conflicted
+++ resolved
@@ -31,12 +31,10 @@
 import { ChatPromptTemplate } from '@langchain/core/prompts';
 import { logger } from '../utils/logger';
 import { LLMInvocationError } from '../utils/errors';
-<<<<<<< HEAD
+import { BlockTaskTool } from '../tools/blockTaskTool';
+
 import { WORKFLOW_STATUS_enum } from '../utils/enums';
 import { AbortError } from '../utils/errors';
-=======
-import { BlockTaskTool } from '../tools/blockTaskTool';
->>>>>>> ae5f4a7e
 
 class ReactChampionAgent extends BaseAgent {
   #executableAgent;
@@ -97,17 +95,6 @@
     this.interactionsHistory = new ChatMessageHistory();
     this.lastFeedbackMessage = null;
   }
-  async workOnTaskResume(task) {
-    const lastFeedbackMessage = this.lastFeedbackMessage;
-    return await this.agenticLoop(
-      this,
-      task,
-      this.#executableAgent,
-      lastFeedbackMessage
-    );
-  }
-<<<<<<< HEAD
-=======
 
   // Add method to update LLM configuration when environment changes
   updateEnv(env) {
@@ -132,7 +119,15 @@
     }
   }
 
->>>>>>> ae5f4a7e
+  async workOnTaskResume(task) {
+    const lastFeedbackMessage = this.lastFeedbackMessage;
+    return await this.agenticLoop(
+      this,
+      task,
+      this.#executableAgent,
+      lastFeedbackMessage
+    );
+  }
   async workOnTask(task, inputs, context) {
     const config = this.prepareAgentForTask(task, inputs, context);
     this.#executableAgent = config.executableAgent;
@@ -769,7 +764,6 @@
   async executeUsingTool({ agent, task, parsedLLMOutput, tool }) {
     const toolInput = parsedLLMOutput.actionInput;
     agent.handleUsingToolStart({ agent, task, tool, input: toolInput });
-<<<<<<< HEAD
 
     const promiseObj = {};
     let rejectFn; // Declare reject function outside Promise
@@ -785,14 +779,15 @@
     this.store.getState().trackPromise(this.id, promiseObj);
 
     try {
-      const result = await toolPromise;
-      agent.handleUsingToolEnd({ agent, task, tool, output: result });
-      return this.promptTemplates.TOOL_RESULT_FEEDBACK({
-        agent,
-        task,
-        toolResult: result,
-        parsedLLMOutput,
-      });
+      const toolResult = await toolPromise;
+      agent.handleUsingToolEnd({ agent, task, tool, output: toolResult });
+      // return this.promptTemplates.TOOL_RESULT_FEEDBACK({
+      //   agent,
+      //   task,
+      //   toolResult: result,
+      //   parsedLLMOutput,
+      // });
+      return toolResult;
     } catch (error) {
       if (error instanceof AbortError) {
         throw error;
@@ -807,11 +802,6 @@
     } finally {
       this.store.getState().removePromise(this.id, promiseObj);
     }
-=======
-    const toolResult = await tool.call(toolInput);
-    agent.handleUsingToolEnd({ agent, task, tool, output: toolResult });
-    return toolResult;
->>>>>>> ae5f4a7e
   }
 
   handleUsingToolStart({ agent, task, tool, input }) {
