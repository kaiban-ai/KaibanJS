/**
 * State Management Store.
 *
 * This file defines the Zustand store used across the library to manage and maintain state. The store
 * facilitates reactive and efficient updates to the state of agents, tasks, and team workflows, ensuring
 * that the application remains responsive and data-driven. It provides a centralized location for state.
 *
 * Usage:
 * The store is designed to be imported and used directly in components or services where state management
 * is required, offering straightforward access to state properties and actions to modify them.
 */
import { create } from 'zustand';
import { devtools, subscribeWithSelector } from 'zustand/middleware';
import { ChatMessageHistory } from 'langchain/stores/message/in_memory';
import { useAgentStore } from './agentStore';
import { useTaskStore } from './taskStore';
import { useWorkflowLoopStore } from './workflowLoopStore';
import {
  AGENT_STATUS_enum,
  FEEDBACK_STATUS_enum,
  TASK_STATUS_enum,
  WORKFLOW_STATUS_enum,
} from '../utils/enums';
import { calculateTotalWorkflowCost } from '../utils/llmCostCalculator';
import { logger, setLogLevel } from '../utils/logger';
import {
  getTaskTitleForLogs,
  interpolateTaskDescription,
} from '../utils/tasks';
import { initializeTelemetry } from '../utils/telemetry';

// Initialize telemetry with default values
const td = initializeTelemetry();

// ──── Store Factory for Multiple Teams ───────────────────────────────
//
// Implements a store factory instead of a standard Zustand store to manage state for multiple teams.
// This design supports isolated state management for each team's agents and workflows,
// allowing multiple teams to operate concurrently with their own tasks and statuses.
// ─────────────────────────────────────────────────────────────────────

const createTeamStore = (initialState = {}) => {
  // Define the store with centralized state management and actions
  if (initialState.logLevel) {
    setLogLevel(initialState.logLevel); // Update logger level if provided
  }
  const useTeamStore = create(
    devtools(
      subscribeWithSelector(
        (set, get) => ({
          ...useAgentStore(set, get),
          ...useTaskStore(set, get),
          ...useWorkflowLoopStore(set, get),
          teamWorkflowStatus:
            initialState.teamWorkflowStatus || WORKFLOW_STATUS_enum.INITIAL,
          workflowResult: initialState.workflowResult || null,
          name: initialState.name || '',
          agents: initialState.agents || [],
          tasks: initialState.tasks || [],
          workflowLogs: initialState.workflowLogs || [],
          inputs: initialState.inputs || {},
          workflowContext: initialState.workflowContext || '',
          env: initialState.env || {},
          logLevel: initialState.logLevel,
<<<<<<< HEAD
          flowType: initialState.flowType,
          workflowExecutionStrategy: '_deterministic',
          workflowController: initialState.workflowController || {},

          // Maximum number of tasks that can be executed in parallel
          maxConcurrency: initialState.maxConcurrency || 5,
=======
          insights: initialState.insights || '',
>>>>>>> ae5f4a7e

          setInputs: (inputs) => set({ inputs }), // Add a new action to update inputs
          setName: (name) => set({ name }), // Add a new action to update inputs
          setEnv: (env) => {
            // Update the environment in the store
            set({ env });
            // Update all agents with the new environment
            const agents = get().agents;
            agents.forEach((agent) => {
              agent.agentInstance.updateEnv(env);
            });
          },

          addAgents: (agents) => {
            const { env } = get();
            agents.forEach((agent) => {
              agent.initialize(useTeamStore, env);
            });
            set((state) => ({ agents: [...state.agents, ...agents] }));
          },

          addTasks: (tasks) => {
            tasks.forEach((task) => task.setStore(useTeamStore));
            set((state) => ({
              tasks: [
                ...state.tasks,
                ...tasks.map((task) => ({ ...task, agent: task.agent })),
              ],
            }));
          },

          /**
           * Update the status of a single task. This method:
           * - Updates the task's status in the tasks array
           *
           * @param {string} taskId - The ID of the task to update
           * @param {string} status - The new status for the task
           */
          updateTaskStatus: (taskId, status) => {
            set((state) => {
              // Update task status
              const updatedTasks = state.tasks.map((task) =>
                task.id === taskId ? { ...task, status } : task
              );

              return {
                ...state,
                tasks: updatedTasks,
              };
            });
          },

          setWorkflowExecutionStrategy: (strategy) => {
            set({ workflowExecutionStrategy: strategy });
          },

          startWorkflow: async (inputs) => {
            // Start the first task or set all to 'TODO' initially
            logger.info(`🚀 Team *${get().name}* is starting to work.`);
            td.signal('workflow_started');
            get().resetWorkflowStateAction();

            if (inputs) {
              // Merge new inputs with existing ones instead of replacing
              get().setInputs({ ...get().inputs, ...inputs });
            }

            // Create a log entry to mark the initiation of the workflow
            const initialLog = {
              task: null,
              agent: null,
              timestamp: Date.now(),
              logDescription: `Workflow initiated for team *${get().name}*.`,
              workflowStatus: WORKFLOW_STATUS_enum.RUNNING,
              metadata: {
                message: 'Workflow has been initialized with input settings.',
                inputs: inputs,
              },
              logType: 'WorkflowStatusUpdate',
            };

            // Update state with the new log
            set((state) => ({
              ...state,
              workflowLogs: [...state.workflowLogs, initialLog],
              teamWorkflowStatus: WORKFLOW_STATUS_enum.RUNNING,
            }));
          },

          resetWorkflowStateAction: () => {
            set((state) => {
              // Cloning tasks and agents to ensure there are no direct mutations
              const resetTasks = state.tasks.map((task) => ({
                ...task,
                status: TASK_STATUS_enum.TODO,
                // Ensure to reset or clear any other task-specific states if needed
              }));

              get().agents.forEach((agent) => {
                agent.setStatus('INITIAL');
                // Update status using agent's method
                agent.agentInstance.interactionsHistory =
                  new ChatMessageHistory();
                agent.agentInstance.lastFeedbackMessage = null;
                agent.agentInstance.currentIterations = 0;
              });

              const resetAgents = [...state.agents];

              return {
                ...state,
                tasks: resetTasks,
                agents: resetAgents,
                workflowLogs: [],
                workflowContext: '',
                workflowResult: null,
                teamWorkflowStatus: WORKFLOW_STATUS_enum.INITIAL,
              };
            });

            logger.debug('Workflow state has been reset.');
          },

          // New function to handle finishing workflow
          finishWorkflowAction: () => {
            const stats = get().getWorkflowStats();
            const tasks = get().tasks;
            const deliverableTask = tasks
              .slice()
              .reverse()
              .find((task) => task.isDeliverable);
            const lastTaskResult = tasks[tasks.length - 1].result;

            // Detailed console logging
            logger.debug(
              `Workflow Result:`,
              deliverableTask ? deliverableTask.result : lastTaskResult
            );

            // Prepare the log entry for finishing the workflow
            const newLog = {
              task: null,
              agent: null,
              timestamp: Date.now(),
              logDescription: `Workflow finished with result: ${
                deliverableTask ? deliverableTask.result : lastTaskResult
              }`,
              workflowStatus: WORKFLOW_STATUS_enum.FINISHED,
              metadata: {
                result: deliverableTask
                  ? deliverableTask.result
                  : lastTaskResult,
                ...stats,
              },
              logType: 'WorkflowStatusUpdate',
            };

            // Update state with the final results and set workflow status
            set((state) => ({
              ...state,
              workflowResult: deliverableTask
                ? deliverableTask.result
                : lastTaskResult, // Set the final result
              teamWorkflowStatus: WORKFLOW_STATUS_enum.FINISHED, // Set status to indicate a finished workflow
              workflowLogs: [...state.workflowLogs, newLog], // Append new log to the logs array
            }));
          },
          // Add a new action to update teamWorkflowStatus
          setTeamWorkflowStatus: (status) =>
            set({ teamWorkflowStatus: status }),
          // Function to handle errors during workflow execution
          // Adjusted method to handle workflow errors
          handleWorkflowError: (task, error) => {
            // Detailed console error logging
            logger.error(`Workflow Error:`, error.message, error.stack);
            const stats = get().getWorkflowStats();
            // Prepare the error log with specific workflow context
            const newLog = {
              task,
              agent: task.agent,
              timestamp: Date.now(),
              logDescription: `Workflow error encountered: ${error.message}`,
              workflowStatus: WORKFLOW_STATUS_enum.ERRORED,
              metadata: {
                error,
                ...stats,
              },
              logType: 'WorkflowStatusUpdate',
            };

            // Update state with error details and add new log entry
            set((state) => ({
              ...state,
              teamWorkflowStatus: WORKFLOW_STATUS_enum.ERRORED, // Set status to indicate an error
              workflowLogs: [...state.workflowLogs, newLog], // Append new log to the logs array
            }));
          },

          handleWorkflowBlocked: ({ task, error }) => {
            // Detailed console error logging
            logger.warn(`WORKFLOW BLOCKED:`, error.message);

            // Get current workflow stats
            const stats = get().getWorkflowStats();

            // Prepare the error log with specific workflow context
            const newLog = {
              task,
              agent: task.agent,
              timestamp: Date.now(),
              logDescription: `Workflow blocked: ${error.message}`,
              workflowStatus: WORKFLOW_STATUS_enum.BLOCKED,
              metadata: {
                error: error.message,
                ...stats,
                teamName: get().name,
                taskCount: get().tasks.length,
                agentCount: get().agents.length,
              },
              logType: 'WorkflowStatusUpdate',
            };

            // Update state with error details and add new log entry
            set((state) => ({
              ...state,
              teamWorkflowStatus: WORKFLOW_STATUS_enum.BLOCKED, // Set status to indicate a blocked workflow
              workflowLogs: [...state.workflowLogs, newLog], // Append new log to the logs array
            }));
          },
          handleWorkflowAborted: ({ task, error }) => {
            // Detailed console error logging
            logger.warn(`WORKFLOW ABORTED:`, error.message);
            // Get current workflow stats
            const stats = get().getWorkflowStats();

            // Prepare the error log with specific workflow context
            const newLog = {
              task,
              agent: task.agent,
              timestamp: Date.now(),
              logDescription: `Workflow aborted: ${error.message}`,
              workflowStatus: WORKFLOW_STATUS_enum.STOPPED,
              metadata: {
                error: error.message,
                ...stats,
                teamName: get().name,
                taskCount: get().tasks.length,
                agentCount: get().agents.length,
              },
              logType: 'WorkflowStatusUpdate',
            };

            // Update state with error details and add new log entry
            set((state) => ({
              ...state,
              teamWorkflowStatus: WORKFLOW_STATUS_enum.STOPPED, // Set status to indicate a blocked workflow
              workflowLogs: [...state.workflowLogs, newLog], // Append new log to the logs array
            }));
          },
          workOnTask: async (agent, task, context) => {
            if (task && agent) {
              // Log the start of the task
              logger.debug(`Task: ${getTaskTitleForLogs(task)} starting...`);
              task.status = TASK_STATUS_enum.DOING;
              // Add a log entry for the task starting
              set((state) => {
                const newLog = get().prepareNewLog({
                  agent,
                  task,
                  logDescription: `Task: ${getTaskTitleForLogs(task)} started.`,
                  metadata: {}, // Initial metadata can be empty or include the start time
                  logType: 'TaskStatusUpdate',
                });
                return {
                  ...state,
                  workflowLogs: [...state.workflowLogs, newLog],
                };
              });

              // Execute the task and let the agent report completion
              task.inputs = get().inputs; // Pass the inputs to the task
              const interpolatedTaskDescription = interpolateTaskDescription(
                task.description,
                get().inputs
              );
              task.interpolatedTaskDescription = interpolatedTaskDescription;

              // Get pending feedbacks directly from the task
              const pendingFeedbacks = task.feedbackHistory.filter(
                (f) => f.status === FEEDBACK_STATUS_enum.PENDING
              );

              // // Derive the current context from workflowLogs, passing the current task ID
              // const currentContext = get().deriveContextFromLogs(
              //   get().workflowLogs,
              //   task.id
              // );

              const currentContext = context;

              // Check if the task has pending feedbacks
              if (pendingFeedbacks.length > 0) {
                // If there are pending feedbacks, work on feedback
                await agent.workOnFeedback(
                  task,
                  task.feedbackHistory,
                  currentContext
                );
              } else {
                // If no pending feedbacks, work on task as usual
                await agent.workOnTask(task, get().inputs, currentContext);
              }
            }
          },
          workOnTaskResume: async (agent, task) => {
            logger.debug(`🔄 Running task: ${getTaskTitleForLogs(task)}`);
            task.status = TASK_STATUS_enum.DOING;
            // Add a log entry for the task starting
            set((state) => {
              const newLog = get().prepareNewLog({
                agent,
                task,
                logDescription: `Task "${getTaskTitleForLogs(
                  task
                )}" running again.`,
                metadata: {},
                logType: 'TaskStatusUpdate',
              });
              return {
                ...state,
                workflowLogs: [...state.workflowLogs, newLog],
              };
            });

            await agent.workOnTaskResume(task);
          },
          deriveContextFromLogs: (logs, currentTaskId) => {
            const taskResults = new Map();
            const tasks = get().tasks; // Get the tasks array from the store
            const currentTaskIndex = tasks.findIndex(
              (task) => task.id === currentTaskId
            );

            if (currentTaskIndex === -1) {
              console.warn(
                `Current task with ID ${currentTaskId} not found in the task list.`
              );
              return ''; // Return empty context if current task is not found
            }

            // Iterate through logs to get the most recent result for each task
            for (const log of logs) {
              if (
                log.logType === 'TaskStatusUpdate' &&
                log.taskStatus === TASK_STATUS_enum.DONE
              ) {
                const taskIndex = tasks.findIndex(
                  (task) => task.id === log.task.id
                );

                // Only include tasks that come before the current task in the workflow
                if (taskIndex !== -1 && taskIndex < currentTaskIndex) {
                  taskResults.set(log.task.id, {
                    taskDescription: log.task.description,
                    result: log.metadata.result,
                    index: taskIndex, // Store the index for sorting later
                  });
                }
              }
            }

            // Sort the results based on their original task order and create the context string
            return Array.from(taskResults.values())
              .sort((a, b) => a.index - b.index)
              .map(
                ({ taskDescription, result }) =>
                  `Task: ${taskDescription}\nResult: ${
                    typeof result === 'object' ? JSON.stringify(result) : result
                  }\n`
              )
              .join('\n');
          },

          provideFeedback: async (taskId, feedbackContent) => {
            const { tasks } = get(); // Access the required actions and state from the store

            // Find the task
            const taskIndex = tasks.findIndex((t) => t.id === taskId);
            if (taskIndex === -1) {
              logger.error('Task not found');
              return;
            }
            const task = tasks[taskIndex];

            // Create a feedback object
            const newFeedback = {
              content: feedbackContent,
              status: FEEDBACK_STATUS_enum.PENDING,
              timestamp: Date.now(),
            };

            const newWorkflowLog = {
              task,
              agent: task.agent,
              timestamp: Date.now(),
              logDescription: `Workflow running again due to feedback on task.`,
              workflowStatus: WORKFLOW_STATUS_enum.RUNNING,
              metadata: {
                feedback: newFeedback,
              },
              logType: 'WorkflowStatusUpdate',
            };

            // Add the feedback to the task
            const updatedTask = {
              ...task,
              feedbackHistory: [...(task.feedbackHistory || []), newFeedback],
              status: TASK_STATUS_enum.REVISE,
            };

            const newTaskLog = get().prepareNewLog({
              agent: updatedTask.agent,
              task: updatedTask,
              logDescription: `Task with feedback: ${getTaskTitleForLogs(
                updatedTask
              )}.`,
              metadata: {
                feedback: newFeedback,
              },
              logType: 'TaskStatusUpdate',
            });

            set((state) => ({
              ...state,
              teamWorkflowStatus: WORKFLOW_STATUS_enum.RUNNING,
              workflowLogs: [...state.workflowLogs, newWorkflowLog, newTaskLog],
              tasks: state.tasks.map((t) =>
                t.id === taskId ? updatedTask : t
              ),
            }));
          },

          validateTask: async (taskId) => {
            const task = get().tasks.find((t) => t.id === taskId);
            if (!task) {
              logger.error('Task not found');
              return null;
            }
            // TODO: See what is the best value to return on this case
            if (task.status !== TASK_STATUS_enum.AWAITING_VALIDATION) {
              logger.error('Task is not awaiting validation');
              return null;
            }

            const updatedTask = {
              ...task,
              status: TASK_STATUS_enum.VALIDATED,
            };

            const newWorkflowLog = {
              task: updatedTask,
              agent: updatedTask.agent,
              timestamp: Date.now(),
              logDescription: `Workflow running cause a task was validated.`,
              workflowStatus: WORKFLOW_STATUS_enum.RUNNING,
              metadata: {},
              logType: 'WorkflowStatusUpdate',
            };

            const newTaskLog = get().prepareNewLog({
              agent: updatedTask.agent,
              task: updatedTask,
              metadata: {},
              logDescription: `Task validated: ${getTaskTitleForLogs(
                updatedTask
              )}.`,
              logType: 'TaskStatusUpdate',
            });

            set((state) => ({
              ...state,
              tasks: state.tasks.map((t) =>
                t.id === taskId ? updatedTask : t
              ),
              workflowLogs: [...state.workflowLogs, newWorkflowLog, newTaskLog],
              teamWorkflowStatus: WORKFLOW_STATUS_enum.RUNNING,
            }));

            //TODO: See if we can do it in a reactive way, using the same pattern we already have
            get().handleTaskCompleted({
              agent: updatedTask.agent,
              task: updatedTask,
              result: updatedTask.result,
            });
          },

          /**
           * Prepares a new log entry to the centralized activity logs.
           *
           * @param {Object} params - The parameters for the log entry.
           * @param {string} params.agentId - Identifier for the agent performing the action.
           * @param {string} params.taskId - Identifier of the task associated with this log entry.
           * @param {string} params.logDescription - Descriptive text detailing what the log entry is about.
           * @param {Object} params.metadata - Additional structured data providing more context about the action.
           * @param {string} params.logType - Categorization of the log entry to facilitate filtering and analysis.
           *
           */
          prepareNewLog: ({
            agent,
            task,
            logDescription,
            metadata,
            logType,
          }) => {
            const timestamp = Date.now(); // Current time in milliseconds since Unix Epoch

            // Construct the new log entry
            const newLog = {
              timestamp,
              task,
              agent,
              agentName: agent ? agent.name : 'Unknown Agent',
              taskTitle: task ? getTaskTitleForLogs(task) : 'Untitled Task',
              logDescription,
              taskStatus: task ? task.status : 'Unknown',
              agentStatus: agent ? agent.status : 'Unknown',
              metadata,
              logType,
            };

            return newLog;
          },
          clearAll: () =>
            set({
              agents: [],
              tasks: [],
              inputs: {},
              workflowLogs: [],
              workflowContext: '',
              workflowResult: null,
              teamWorkflowStatus: WORKFLOW_STATUS_enum.INITIAL,
            }),
          getWorkflowStats() {
            const endTime = Date.now(); // Consider the current time as the end time
            const workflowLogs = get().workflowLogs;
            const lastWorkflowRunningLog = workflowLogs
              .slice()
              .reverse()
              .find(
                (log) =>
                  log.logType === 'WorkflowStatusUpdate' &&
                  log.workflowStatus === 'RUNNING'
              );

            const startTime = lastWorkflowRunningLog
              ? lastWorkflowRunningLog.timestamp
              : Date.now();
            const duration = (endTime - startTime) / 1000; // Calculate duration in seconds
            let modelUsageStats = {};

            let llmUsageStats = {
              inputTokens: 0,
              outputTokens: 0,
              callsCount: 0,
              callsErrorCount: 0,
              parsingErrors: 0,
            };
            let iterationCount = 0;

            // Iterate over logs for usage stats, starting from the found 'INITIAL' timestamp
            workflowLogs.forEach((log) => {
              if (
                log.logType === 'AgentStatusUpdate' &&
                log.timestamp >= startTime
              ) {
                if (log.agentStatus === AGENT_STATUS_enum.THINKING_END) {
                  const modelCode = log.agent.llmConfig.model;
                  if (!modelUsageStats[modelCode]) {
                    modelUsageStats[modelCode] = {
                      inputTokens: 0,
                      outputTokens: 0,
                      callsCount: 0,
                    };
                  }
                  modelUsageStats[modelCode].inputTokens +=
                    log.metadata.output.llmUsageStats.inputTokens;
                  modelUsageStats[modelCode].outputTokens +=
                    log.metadata.output.llmUsageStats.outputTokens;
                  modelUsageStats[modelCode].callsCount += 1; // Each log entry counts as a call
                  llmUsageStats.inputTokens +=
                    log.metadata.output.llmUsageStats.inputTokens;
                  llmUsageStats.outputTokens +=
                    log.metadata.output.llmUsageStats.outputTokens;
                  llmUsageStats.callsCount += 1;
                } else if (
                  log.agentStatus === AGENT_STATUS_enum.THINKING_ERROR
                ) {
                  llmUsageStats.callsErrorCount += 1;
                } else if (
                  log.agentStatus ===
                  AGENT_STATUS_enum.ISSUES_PARSING_LLM_OUTPUT
                ) {
                  llmUsageStats.parsingErrors += 1;
                } else if (
                  log.agentStatus === AGENT_STATUS_enum.ITERATION_END
                ) {
                  iterationCount += 1;
                }
              }
            });

            // Calculate total costs based on the model usage stats
            const costDetails = calculateTotalWorkflowCost(modelUsageStats);

            return {
              startTime,
              endTime,
              duration,
              llmUsageStats,
              iterationCount,
              costDetails,
              taskCount: get().tasks.length,
              agentCount: get().agents.length,
              teamName: get().name,
            };
          },
          getCleanedState() {
            // Function to clean individual agent data
            const cleanAgent = (agent) => {
              const { agentInstance } = agent;
              let cleanedAgentInstance = agentInstance;

              return {
                ...agent,
                id: '[REDACTED]', // Clean sensitive ID at the root level
                env: '[REDACTED]', // Clean sensitive Env in agent
                llmConfig: agent.llmConfig
                  ? {
                      ...agent.llmConfig,
                      apiKey: '[REDACTED]', // Clean API key at the root level
                    }
                  : {}, // Provide an empty object if llmConfig is undefined at the root level
                agentInstance: cleanedAgentInstance
                  ? {
                      ...cleanedAgentInstance,
                      id: '[REDACTED]', // Clean sensitive ID in agentInstance
                      env: '[REDACTED]', // Clean sensitive Env in agentInstance
                      llmConfig: cleanedAgentInstance.llmConfig
                        ? {
                            ...cleanedAgentInstance.llmConfig,
                            apiKey: '[REDACTED]', // Clean API key in agentInstance llmConfig
                          }
                        : {}, // Provide an empty object if llmConfig is undefined in agentInstance
                    }
                  : {}, // Provide an empty object if agentInstance is undefined
              };
            };

            // Function to clean individual task data
            const cleanTask = (task) => {
              const {
                allowParallelExecution = false,
                referenceId,
                ...rest
              } = task;
              const cleanedTask = {
                ...rest,
                id: '[REDACTED]', // Clean sensitive ID
                agent: task.agent ? cleanAgent(task.agent) : null, // Clean the nested agent if exists
                duration: '[REDACTED]',
                endTime: '[REDACTED]',
                startTime: '[REDACTED]',
                feedbackHistory: task.feedbackHistory
                  ? task.feedbackHistory.map((feedback) => ({
                      ...feedback,
                      timestamp: '[REDACTED]', // Redact the timestamp
                    }))
                  : [], // Provide an empty array if feedbackHistory is undefined
              };

              if (allowParallelExecution) {
                cleanedTask.allowParallelExecution = allowParallelExecution;
              }

              if (referenceId) {
                cleanedTask.referenceId = referenceId;
              }

              return cleanedTask;
            };

            // Function to clean log metadata
            const cleanMetadata = (metadata) => ({
              ...metadata,
              duration: '[REDACTED]',
              endTime: '[REDACTED]',
              startTime: '[REDACTED]',
              feedback: metadata.feedback
                ? {
                    ...metadata.feedback,
                    timestamp: '[REDACTED]', // Redact the timestamp
                  }
                : {}, // Provide an empty object if feedback is undefined
            });

            // Clone and clean agents
            const cleanedAgents = get().agents.map((agent) =>
              cleanAgent(agent)
            );

            // Clone and clean tasks, including the nested agents
            const cleanedTasks = get().tasks.map((task) => cleanTask(task));

            // Clone and clean workflowLogs, including the potential agents and tasks
            const cleanedWorkflowLogs = get().workflowLogs.map((log) => ({
              ...log,
              agent: log.agent ? cleanAgent(log.agent) : null, // Clean the agent if exists
              task: log.task ? cleanTask(log.task) : null, // Clean the task if exists
              timestamp: '[REDACTED]',
              metadata: log.metadata ? cleanMetadata(log.metadata) : {}, // Clean metadata if exists
            }));

            // Return only the parts of the state necessary for the snapshot or further processing
            return {
              teamWorkflowStatus: get().teamWorkflowStatus,
              workflowResult: get().workflowResult,
              name: get().name,
              agents: cleanedAgents,
              tasks: cleanedTasks,
              workflowLogs: cleanedWorkflowLogs,
              inputs: get().inputs,
              workflowContext: get().workflowContext,
              logLevel: get().logLevel,
              // Include other state parts as necessary, cleaned as needed
            };
          },
        }),
        'teamStore'
      )
    )
  );

  return useTeamStore;
};

export { createTeamStore };<|MERGE_RESOLUTION|>--- conflicted
+++ resolved
@@ -62,16 +62,13 @@
           workflowContext: initialState.workflowContext || '',
           env: initialState.env || {},
           logLevel: initialState.logLevel,
-<<<<<<< HEAD
+          insights: initialState.insights || '',
           flowType: initialState.flowType,
           workflowExecutionStrategy: '_deterministic',
           workflowController: initialState.workflowController || {},
 
           // Maximum number of tasks that can be executed in parallel
           maxConcurrency: initialState.maxConcurrency || 5,
-=======
-          insights: initialState.insights || '',
->>>>>>> ae5f4a7e
 
           setInputs: (inputs) => set({ inputs }), // Add a new action to update inputs
           setName: (name) => set({ name }), // Add a new action to update inputs
