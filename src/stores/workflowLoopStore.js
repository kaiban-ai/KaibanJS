--- conflicted
+++ resolved
@@ -12,23 +12,6 @@
 
 export const useWorkflowLoopStore = (set, get) => ({
   activePromises: new Map(),
-<<<<<<< HEAD
-
-  clearAgentLoopState: (agentId) =>
-    set((store) => {
-      const newAgents = [...store.agents];
-      newAgents.forEach(({ agentInstance }) => {
-        if (agentInstance.id === agentId) {
-          agentInstance.interactionsHistory = new ChatMessageHistory();
-          agentInstance.lastFeedbackMessage = null;
-          agentInstance.currentIterations = 0;
-        }
-      });
-      logger.info('cleared agent loop state', agentId);
-      return { agents: newAgents };
-    }),
-=======
->>>>>>> b6fc5782
 
   // Promise Management
   trackPromise: (agentId, promiseObj) => {
