/**
 * Agent Implementations.
 *
 * This file contains implementations of various types of agents used within the library, each designed
 * to handle specific roles and tasks dynamically. These implementations extend a base agent class that
 * provides common functionalities and serve as specialized agents for different operational contexts.
 *
 * Classes:
 * - BaseAgent: A foundational class that provides basic properties and methods which are common across
 *   all specialized agents. This class is designed to be extended by more specific agent types.
 * - ReActAgent: A specialized agent designed to interact with Langchain's ReAct model. It extends
 *   BaseAgent and implements additional methods specific to handling tasks with Langchain's AI capabilities.
 *
 * The architecture allows for easy addition of more specialized agents as needed, facilitating scalability
 * and adaptability to new types of tasks or AI interactions.
 */

import { v4 as uuidv4 } from "uuid";
import { ChatOpenAI, OpenAI } from "@langchain/openai";
import { ChatAnthropic } from "@langchain/anthropic";
import { ChatGoogleGenerativeAI } from "@langchain/google-genai";
import { ChatMistralAI } from "@langchain/mistralai";
import { HumanMessage, SystemMessage } from "@langchain/core/messages";
import { createReactAgent, AgentExecutor } from "langchain/agents";
import { StringOutputParser } from "@langchain/core/output_parsers";

function interpolateDescription(description, inputs) {
    let result = description;

    for (const key in inputs) {
        const placeholder = `{${key}}`;
        result = result.replace(placeholder, inputs[key]);
    }

    return result;
}

function getApiKey(llmConfig, provider, env) {
    if (llmConfig?.apiKey) return llmConfig.apiKey;

<<<<<<< HEAD
    let env = {};

    if (typeof process !== "undefined" && process.env) {
        env = process.env;
    } else if (typeof window !== "undefined") {
        env = window?.process?.env || import.meta.env || {};
    }

    const apiKeys = {
        anthropic:
            env.ANTHROPIC_API_KEY ||
            env.NEXT_PUBLIC_ANTHROPIC_API_KEY ||
            env.VITE_ANTHROPIC_API_KEY,
        google:
            env.GOOGLE_API_KEY ||
            env.NEXT_PUBLIC_GOOGLE_API_KEY ||
            env.VITE_GOOGLE_API_KEY,
        mistral:
            env.MISTRAL_API_KEY ||
            env.NEXT_PUBLIC_MISTRAL_API_KEY ||
            env.VITE_MISTRAL_API_KEY,
        openai:
            env.OPENAI_API_KEY ||
            env.NEXT_PUBLIC_OPENAI_API_KEY ||
            env.VITE_OPENAI_API_KEY,
    };

    return (
        apiKeys[provider] ||
        apiKeys.openai ||
        (() => {
            throw new Error(
                "API key is missing. Please provide it through llmConfig or set the appropriate environment variables."
            );
        })()
    );
=======
    const apiKeys = {
        anthropic: env.ANTHROPIC_API_KEY,
        google: env.GOOGLE_API_KEY,
        mistral: env.MISTRAL_API_KEY,
        openai: env.OPENAI_API_KEY
    };
    return apiKeys[provider] || 
    (() => { throw new Error('API key is missing. Please provide it through the Agent llmConfig or throught the team env variable. E.g: new Team ({name: "My Team", env: {OPENAI_API_KEY: "your-api-key"}})') })();
>>>>>>> 313783a7
}

class BaseAgent {
    constructor({ name, role, goal, background, tools, llmConfig = {} }) {
        this.id = uuidv4();
        this.name = name;
        this.role = role;
        this.goal = goal;
        this.background = background;
        this.tools = tools;
        const defaultConfig = {
            model: "gpt-3.5-turbo-0125",
<<<<<<< HEAD
            apiKey: getApiKey(llmConfig, llmConfig.provider || "openai"),
        };
        this.llmConfig = { ...defaultConfig, ...llmConfig };

        if (!this.llmConfig.apiKey) {
            throw new Error(
                "API key is missing. Please provide it through llmConfig or set the appropriate environment variables."
            );
        }
=======
            apiKey: null,
        };
        this.llmConfig = { ...defaultConfig, ...llmConfig };
>>>>>>> 313783a7
    }

    async initAgent() {
        throw new Error("initAgent must be implemented by subclasses.");
    }

    setEnv(env) {
        this.env = env;
    }

    executeTask(task) {
        throw new Error("executeTask must be implemented by subclasses.");
    }
}

class BasicChatAgent extends BaseAgent {
    constructor(config) {
        super(config);
        const defaultConfig = {
            model: "gpt-3.5-turbo-0125",
        };
        this.llmConfig = { ...defaultConfig, ...config.llmConfig };
    }

    async initAgent() {     
        const providers = {
            anthropic: ChatAnthropic,
            google: ChatGoogleGenerativeAI,
            mistral: ChatMistralAI,
            openai: ChatOpenAI,
        };

        const provider = this.llmConfig.provider || 'openai';
        const ChatClass = providers[provider] || providers.openai;

        this.llmInstance = new ChatClass({
            ...this.llmConfig,
            apiKey: getApiKey(this.llmConfig, provider, this.env),
        });
    }

    async executeTask(task, inputs, context) {
        await this.initAgent();
        const interpolatedDescription = interpolateDescription(
            task.description,
            inputs
        );

        const systemMessage = `
            Hello, You are ${this.name}.
            Your role is: ${this.role}.
            Your background is: ${this.background}.
            Your main goal is: ${this.goal}.
            Tools available for your use: ${
                this.tools.length > 0
                    ? this.tools.join(", ")
                    : "No specific tools assigned"
            }.
            Task description: ${interpolatedDescription}
        `;

        const humanMessage = `
            Hi ${
                this.name
            }, please complete the following task: ${interpolatedDescription}.
            Your expected output should be: "${task.expectedOutput}".
            ${
                context
                    ? `Incorporate the following findings and insights from previous tasks: "${context}"`
                    : "This is the first task, so there's no input from a previous task."
            }
        `;

        const messages = [
            new SystemMessage(systemMessage),
            new HumanMessage(humanMessage),
        ];
        const parser = new StringOutputParser();
        try {
            const response = await this.llmInstance.invoke(messages);
            return parser.invoke(response);
        } catch (error) {
            console.error("Error invoking LLM instance:", error);
            // Handle the error appropriately
        }
        return parser.invoke(response);
    }
}

class ReActAgent extends BaseAgent {
    constructor(config) {
        super(config);
        const defaultConfig = {
            model: "gpt-3.5-turbo-instruct",
            temperature: 0,
        };
        this.llmConfig = { ...defaultConfig, ...config.llmConfig };
    }

    async initAgent() {
        if (!this.llmConfig.apiKey) {
            throw new Error('API key is missing. Please provide it through the Agent llmConfig or throught the team env variable. E.g: new Team ({name: "My Team", env: {OPENAI_API_KEY: "your-api-key"}})');
        }          
        this.llmInstance = new OpenAI({
            ...this.llmConfig,
            apiKey: getApiKey(this.llmConfig, "openai"),
        });

        const prompt = "Your custom ReAct prompt"; // Example, specify your actual prompt
        this.agent = await createReactAgent({
            llm: this.llmInstance,
            tools: this.tools,
            prompt,
        });
    }

    async executeTask(task, inputs, context) {
        await this.initAgent();
        const executor = new AgentExecutor({
            agent: this.agent,
            tools: this.tools,
        });
        const result = await executor.invoke({
            input: task.description,
            chat_history: context,
        });
        return result.output;
    }
}

export { BaseAgent, ReActAgent, BasicChatAgent };<|MERGE_RESOLUTION|>--- conflicted
+++ resolved
@@ -38,53 +38,20 @@
 function getApiKey(llmConfig, provider, env) {
     if (llmConfig?.apiKey) return llmConfig.apiKey;
 
-<<<<<<< HEAD
-    let env = {};
-
-    if (typeof process !== "undefined" && process.env) {
-        env = process.env;
-    } else if (typeof window !== "undefined") {
-        env = window?.process?.env || import.meta.env || {};
-    }
-
-    const apiKeys = {
-        anthropic:
-            env.ANTHROPIC_API_KEY ||
-            env.NEXT_PUBLIC_ANTHROPIC_API_KEY ||
-            env.VITE_ANTHROPIC_API_KEY,
-        google:
-            env.GOOGLE_API_KEY ||
-            env.NEXT_PUBLIC_GOOGLE_API_KEY ||
-            env.VITE_GOOGLE_API_KEY,
-        mistral:
-            env.MISTRAL_API_KEY ||
-            env.NEXT_PUBLIC_MISTRAL_API_KEY ||
-            env.VITE_MISTRAL_API_KEY,
-        openai:
-            env.OPENAI_API_KEY ||
-            env.NEXT_PUBLIC_OPENAI_API_KEY ||
-            env.VITE_OPENAI_API_KEY,
-    };
-
-    return (
-        apiKeys[provider] ||
-        apiKeys.openai ||
-        (() => {
-            throw new Error(
-                "API key is missing. Please provide it through llmConfig or set the appropriate environment variables."
-            );
-        })()
-    );
-=======
     const apiKeys = {
         anthropic: env.ANTHROPIC_API_KEY,
         google: env.GOOGLE_API_KEY,
         mistral: env.MISTRAL_API_KEY,
-        openai: env.OPENAI_API_KEY
+        openai: env.OPENAI_API_KEY,
     };
-    return apiKeys[provider] || 
-    (() => { throw new Error('API key is missing. Please provide it through the Agent llmConfig or throught the team env variable. E.g: new Team ({name: "My Team", env: {OPENAI_API_KEY: "your-api-key"}})') })();
->>>>>>> 313783a7
+    return (
+        apiKeys[provider] ||
+        (() => {
+            throw new Error(
+                'API key is missing. Please provide it through the Agent llmConfig or throught the team env variable. E.g: new Team ({name: "My Team", env: {OPENAI_API_KEY: "your-api-key"}})'
+            );
+        })()
+    );
 }
 
 class BaseAgent {
@@ -97,21 +64,9 @@
         this.tools = tools;
         const defaultConfig = {
             model: "gpt-3.5-turbo-0125",
-<<<<<<< HEAD
-            apiKey: getApiKey(llmConfig, llmConfig.provider || "openai"),
+            apiKey: null,
         };
         this.llmConfig = { ...defaultConfig, ...llmConfig };
-
-        if (!this.llmConfig.apiKey) {
-            throw new Error(
-                "API key is missing. Please provide it through llmConfig or set the appropriate environment variables."
-            );
-        }
-=======
-            apiKey: null,
-        };
-        this.llmConfig = { ...defaultConfig, ...llmConfig };
->>>>>>> 313783a7
     }
 
     async initAgent() {
@@ -136,7 +91,7 @@
         this.llmConfig = { ...defaultConfig, ...config.llmConfig };
     }
 
-    async initAgent() {     
+    async initAgent() {
         const providers = {
             anthropic: ChatAnthropic,
             google: ChatGoogleGenerativeAI,
@@ -144,7 +99,7 @@
             openai: ChatOpenAI,
         };
 
-        const provider = this.llmConfig.provider || 'openai';
+        const provider = this.llmConfig.provider || "openai";
         const ChatClass = providers[provider] || providers.openai;
 
         this.llmInstance = new ChatClass({
@@ -213,8 +168,10 @@
 
     async initAgent() {
         if (!this.llmConfig.apiKey) {
-            throw new Error('API key is missing. Please provide it through the Agent llmConfig or throught the team env variable. E.g: new Team ({name: "My Team", env: {OPENAI_API_KEY: "your-api-key"}})');
-        }          
+            throw new Error(
+                'API key is missing. Please provide it through the Agent llmConfig or throught the team env variable. E.g: new Team ({name: "My Team", env: {OPENAI_API_KEY: "your-api-key"}})'
+            );
+        }
         this.llmInstance = new OpenAI({
             ...this.llmConfig,
             apiKey: getApiKey(this.llmConfig, "openai"),
