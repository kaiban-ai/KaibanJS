/**
 * Enumeration Definitions.
 *
 * This file defines various enumerations used throughout the KaibanJS library, such as agent statuses, task statuses,
 * and workflow states. These enums provide a standardized set of constants that facilitate clear and consistent state management
 * and behavior handling across different components of the library.
 *
 * Usage:
 * Reference these enums to ensure consistent state management and behavior checks across the library's various functional areas.
 */

//──── Agent Status Definitions ───────────────────────────────────────
//
// INITIAL: The agent is set up and waiting to start the task.
// THINKING: The agent is strategizing and planning the approach based on the initial input.
// THOUGHT: The agent has formed a plan and is ready to act. This involves deciding on specific actions based on the reasoning.
// EXECUTING_ACTION: The agent is actively performing the actions determined in the thought phase.
// USING_TOOL: The agent is interacting with external tools to gather or verify information necessary for completing the task.
// OBSERVATION: The agent analyzes the results from the tools to update its understanding and plan.
// FINAL_ANSWER: The agent concludes the task with a final decision based on all collected and processed information.
// IDLE: The agent is idle, waiting for new instructions or tasks.
// ABORTED: The agent has been aborted due to an error or external interruption.
// PAUSED: The agent has been paused due to an external interruption.
// ─────────────────────────────────────────────────────────────────────

const AGENT_STATUS_enum = {
  INITIAL: 'INITIAL',
  THINKING: 'THINKING', // LangChain Callback: llmStart()
  THINKING_END: 'THINKING_END', // LangChain Callback: llmEnd()
  THINKING_ERROR: 'THINKING_ERROR', // LangChain Callback: handleLLMError()
  THOUGHT: 'THOUGHT', // LangChain Callback: llmEnd() and THOUGH Present in the output
  EXECUTING_ACTION: 'EXECUTING_ACTION', // LangChain Callback: handleAgentAction()
  USING_TOOL: 'USING_TOOL', // LangChain Callback: handleToolStart()
  USING_TOOL_END: 'USING_TOOL_END',
  USING_TOOL_ERROR: 'USING_TOOL_ERROR', // LangChain Callback: handleToolError()
  TOOL_DOES_NOT_EXIST: 'TOOL_DOES_NOT_EXIST',
  OBSERVATION: 'OBSERVATION', // LangChain Callback: handleToolEnd()
  FINAL_ANSWER: 'FINAL_ANSWER', // LangChain Callback: handleAgentEnd(),
  TASK_COMPLETED: 'TASK_COMPLETED', // Indicates all task operations, including final outputs, are completed
  MAX_ITERATIONS_ERROR: 'MAX_ITERATIONS_ERROR',
  ISSUES_PARSING_LLM_OUTPUT: 'ISSUES_PARSING_LLM_OUTPUT',
  ISSUES_PARSING_SCHEMA_OUTPUT: 'ISSUES_PARSING_SCHEMA_OUTPUT',
  SELF_QUESTION: 'SELF_QUESTION',
  ITERATION_START: 'ITERATION_START',
  ITERATION_END: 'ITERATION_END',
  AGENTIC_LOOP_ERROR: 'AGENTIC_LOOP_ERROR',
  WEIRD_LLM_OUTPUT: 'WEIRD_LLM_OUTPUT',
<<<<<<< HEAD
  TASK_ABORTED: 'TASK_ABORTED',
  PAUSED: 'PAUSED',
  RESUMED: 'RESUMED',
=======
  DECIDED_TO_BLOCK_TASK: 'DECIDED_TO_BLOCK_TASK', // Agent has made the decision to block the task
>>>>>>> ae5f4a7e
};

// ──── Task Status Definitions ───────────────────────────────────────
//
// TODO: Task is queued for initiation, awaiting processing.
// DOING: Task is actively being worked on.
// BLOCKED: Progress on the task is halted due to dependencies or obstacles.
// PAUSED: Task is paused due to an external interruption.
// REVISE: Task requires additional review or adjustments.
// DONE: Task is completed and requires no further action.
// AWAITING_VALIDATION: Task is completed but requires validation or approval.
// VALIDATE: Task has been validated and confirmed as correctly completed.
//
// ─────────────────────────────────────────────────────────────────────

const TASK_STATUS_enum = {
  TODO: 'TODO',
  DOING: 'DOING',
  BLOCKED: 'BLOCKED',
  PAUSED: 'PAUSED',
  RESUMED: 'RESUMED',
  REVISE: 'REVISE',
  DONE: 'DONE',
  AWAITING_VALIDATION: 'AWAITING_VALIDATION',
  VALIDATED: 'VALIDATED',
};

// ──── Workflow Status Definitions ───────────────────────────────────────
//
// INITIAL: The very beginning of the workflow process, before any action has been initiated.
// RUNNING: The workflow is actively processing tasks, indicating that the workflow is in full operation.
// PAUSED: The workflow is paused, which could be due to task completion, a manual stop command, or other reasons.
// RESUMED: The workflow is resumed, which could be due to task completion, a manual stop command, or other reasons.
// STOPPING: The workflow is in the process of being stopped, which could be due to task completion, a manual stop command, or other reasons.
// STOPPED: The workflow has been completely stopped and is in a stable state, ready for review or restart.
// ERRORED: The workflow has encountered a critical issue and has halted unexpectedly, requiring error handling or intervention.
// FINISHED: The workflow has successfully completed all its tasks and no further operational actions are required.
// BLOCKED: The workflow is unable to proceed due to one or more tasks being blocked, requiring administrative review or automated recovery actions to resume or terminate the blocked tasks.
//
// ─────────────────────────────────────────────────────────────────────────

const WORKFLOW_STATUS_enum = {
  INITIAL: 'INITIAL',
  RUNNING: 'RUNNING',
  PAUSED: 'PAUSED',
  RESUMED: 'RESUMED',
  STOPPING: 'STOPPING',
  STOPPED: 'STOPPED',
  ERRORED: 'ERRORED',
  FINISHED: 'FINISHED',
  BLOCKED: 'BLOCKED',
};

// ──── Feedback Status Definitions ───────────────────────────────────────
//
// PENDING: Feedback has been received but not yet processed or addressed.
// PROCESSED: Feedback has been successfully addressed and incorporated.
//
// ───────────────────────────────────────────────────────────────────────

const FEEDBACK_STATUS_enum = {
  PENDING: 'PENDING',
  PROCESSED: 'PROCESSED',
};

<<<<<<< HEAD
const WORKFLOW_ACTION_enum = {
  STOP: 'STOP',
  PAUSE: 'PAUSE',
  RESUME: 'RESUME',
  INITIATE: 'INITIATE',
=======
// ──── Kanban Tools ───────────────────────────────────────────────
//
// Defines the available kanban tools that can be enabled/disabled
// These are core tools that provide essential kanban functionality
//
// ───────────────────────────────────────────────────────────────────

const KANBAN_TOOLS_enum = {
  BLOCK_TASK: 'block-task-tool',
>>>>>>> ae5f4a7e
};

export {
  AGENT_STATUS_enum,
  TASK_STATUS_enum,
  WORKFLOW_STATUS_enum,
  FEEDBACK_STATUS_enum,
<<<<<<< HEAD
  WORKFLOW_ACTION_enum,
=======
  KANBAN_TOOLS_enum,
>>>>>>> ae5f4a7e
};<|MERGE_RESOLUTION|>--- conflicted
+++ resolved
@@ -45,13 +45,10 @@
   ITERATION_END: 'ITERATION_END',
   AGENTIC_LOOP_ERROR: 'AGENTIC_LOOP_ERROR',
   WEIRD_LLM_OUTPUT: 'WEIRD_LLM_OUTPUT',
-<<<<<<< HEAD
   TASK_ABORTED: 'TASK_ABORTED',
   PAUSED: 'PAUSED',
   RESUMED: 'RESUMED',
-=======
   DECIDED_TO_BLOCK_TASK: 'DECIDED_TO_BLOCK_TASK', // Agent has made the decision to block the task
->>>>>>> ae5f4a7e
 };
 
 // ──── Task Status Definitions ───────────────────────────────────────
@@ -117,13 +114,13 @@
   PROCESSED: 'PROCESSED',
 };
 
-<<<<<<< HEAD
 const WORKFLOW_ACTION_enum = {
   STOP: 'STOP',
   PAUSE: 'PAUSE',
   RESUME: 'RESUME',
   INITIATE: 'INITIATE',
-=======
+};
+
 // ──── Kanban Tools ───────────────────────────────────────────────
 //
 // Defines the available kanban tools that can be enabled/disabled
@@ -133,7 +130,6 @@
 
 const KANBAN_TOOLS_enum = {
   BLOCK_TASK: 'block-task-tool',
->>>>>>> ae5f4a7e
 };
 
 export {
@@ -141,9 +137,6 @@
   TASK_STATUS_enum,
   WORKFLOW_STATUS_enum,
   FEEDBACK_STATUS_enum,
-<<<<<<< HEAD
   WORKFLOW_ACTION_enum,
-=======
   KANBAN_TOOLS_enum,
->>>>>>> ae5f4a7e
 };