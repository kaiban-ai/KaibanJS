# Kaiban Tools for AI Agents

This package provides a collection of specialized tools designed for use with AI agents, enhancing their capabilities for various tasks.

## Purpose

The Kaiban Tools package offers a set of tools that can be integrated into AI agent systems, allowing agents to perform a wide range of tasks more effectively. These tools are designed to extend the capabilities of AI agents, enabling them to interact with external services, process data, and perform complex operations.

## Features

- A collection of tools specifically designed for AI agents
- Easy integration with existing agent frameworks and architectures
- Tools for various purposes, including web scraping, data transformation, and more
- Configurable options for each tool to suit different agent requirements

## Installation

```bash
npm install @kaibanjs/tools
```

## Available Tools

### 1. Firecrawl

Firecrawl is a tool that allows agents to interact with the Firecrawl web scraping service, enabling them to extract clean, structured data from websites.

Learn more: https://www.firecrawl.dev/

### 2. Tavily Search

Tavily Search is a tool that provides AI-optimized search capabilities, delivering comprehensive and accurate results. It's particularly useful for retrieving current information and answering questions about recent events.

Learn more: https://tavily.com/

<<<<<<< HEAD
### 3. YouTube Captions Scraper

The YouTube Captions Scraper tool allows agents to extract captions from YouTube videos. It requires a valid YouTube API access token to function.

Learn more: https://developers.google.com/youtube/v3

Getting YouTube API Access Token
To use the YouTube Captions Scraper tool, you need to obtain a YouTube API access token. Follow these steps:

- Go to the Google Cloud Console.
- Create a new project or select an existing project.
- Enable the YouTube Data API v3 for your project.
- Go to the "Credentials" section and create an OAuth 2.0 Client ID.
- Download the OAuth 2.0 Client ID JSON file.
- Use the OAuth 2.0 Client ID to obtain an access token. You can use the OAuth 2.0 Playground to generate the token.
- Copy the access token and add it to your .env file as VITE_YOUTUBE_LONG_LIVE_TOKEN.
=======
### 3. Serper

Serper is a tool that integrates with Google Search API service, providing access to various types of search results including web search, news, images, and more. It's particularly useful for retrieving real-time information from Google's search engine.

Learn more: https://serper.dev/

### 4. Exa Search

Exa Search is a tool that integrates with Exa (https://exa.ai/), a search engine for AI that organizes the web using embeddings. It provides high-quality web data specifically optimized for AI applications.

Key features:

- Neural Search: Meaning-based search using embeddings
- Keyword Search: Traditional search capabilities
- Auto Search: Dynamically chooses between neural and keyword
- Category-focused search (company, research paper, news, github, tweet, etc.)
- Domain and text filtering
- Date-based filtering

Learn more: https://exa.ai/

### 5. WolframAlpha

WolframAlpha is a tool that integrates with WolframAlpha's computational intelligence engine, providing detailed answers to complex queries across various domains. It's particularly powerful for mathematical, scientific, and technical computations.

Key features:

- Advanced computations and data analysis
- Scientific and mathematical calculations
- Real-time data processing
- Domain-specific knowledge in:
  - Mathematics
  - Physics
  - Chemistry
  - Engineering
  - Earth Sciences
  - Life Sciences
  - Units & Measures
  - Financial calculations
  - And more

Learn more: https://www.wolframalpha.com/
>>>>>>> 663b5aa2

## Development

### Local Setup

1. Clone the repository:

```bash
git clone https://github.com/kaiban-ai/KaibanJS.git
```

2. Navigate to the tools package:

```bash
cd packages/tools
```

3. Install dependencies:

```bash
npm install
```

4. Environment Variables:

Create a `.env` file in the root directory with your API keys:

```env
VITE_FIRECRAWL_API_KEY=your_firecrawl_api_key
VITE_TAVILY_API_KEY=your_tavily_api_key
<<<<<<< HEAD
VITE_YOUTUBE_LONG_LIVE_TOKEN=your_youtube_long_livetoken
=======
VITE_SERPER_API_KEY=your_serper_api_key
VITE_EXA_API_KEY=your_exa_api_key
VITE_WOLFRAM_APP_ID=your_wolfram_app_id
>>>>>>> 663b5aa2
```

5. Run Storybook to view and test components:

```bash
npm run storybook
```

5. Build the package:

```bash
npm run build
```

6. Run tests:

```bash
npm run test
```

## Contributing

To contribute a new tool:

1. Follow the Development steps above to set up your local environment
2. Use an existing tool as reference (check `src/firecrawl` or `src/tavily` for examples)
3. Remember to create:
   - Your tool implementation
   - A Storybook story
   - Tests

For questions or discussions, join our [Discord](https://kaibanjs.com/discord).

## License

MIT License<|MERGE_RESOLUTION|>--- conflicted
+++ resolved
@@ -33,7 +33,6 @@
 
 Learn more: https://tavily.com/
 
-<<<<<<< HEAD
 ### 3. YouTube Captions Scraper
 
 The YouTube Captions Scraper tool allows agents to extract captions from YouTube videos. It requires a valid YouTube API access token to function.
@@ -50,7 +49,7 @@
 - Download the OAuth 2.0 Client ID JSON file.
 - Use the OAuth 2.0 Client ID to obtain an access token. You can use the OAuth 2.0 Playground to generate the token.
 - Copy the access token and add it to your .env file as VITE_YOUTUBE_LONG_LIVE_TOKEN.
-=======
+
 ### 3. Serper
 
 Serper is a tool that integrates with Google Search API service, providing access to various types of search results including web search, news, images, and more. It's particularly useful for retrieving real-time information from Google's search engine.
@@ -93,7 +92,6 @@
   - And more
 
 Learn more: https://www.wolframalpha.com/
->>>>>>> 663b5aa2
 
 ## Development
 
@@ -124,13 +122,10 @@
 ```env
 VITE_FIRECRAWL_API_KEY=your_firecrawl_api_key
 VITE_TAVILY_API_KEY=your_tavily_api_key
-<<<<<<< HEAD
 VITE_YOUTUBE_LONG_LIVE_TOKEN=your_youtube_long_livetoken
-=======
 VITE_SERPER_API_KEY=your_serper_api_key
 VITE_EXA_API_KEY=your_exa_api_key
 VITE_WOLFRAM_APP_ID=your_wolfram_app_id
->>>>>>> 663b5aa2
 ```
 
 5. Run Storybook to view and test components:
