import { defineConfig } from 'rollup';
import commonjs from '@rollup/plugin-commonjs';
import { nodeResolve } from '@rollup/plugin-node-resolve';
import terser from '@rollup/plugin-terser';
import json from '@rollup/plugin-json';
import nodePolyfills from 'rollup-plugin-node-polyfills'; // Correct plugin name

// Array of tool folder names
<<<<<<< HEAD
const toolFolders = ['firecrawl', 'tavily', 'youtube-captions-scraper']; // Add more folder names as needed
=======
const toolFolders = ['firecrawl', 'tavily', 'serper', 'exa', 'wolfram-alpha']; // Add more folder names as needed
>>>>>>> 663b5aa2

const toolConfigs = toolFolders.map((tool) => {
  const inputPath = `src/${tool}/index.js`; // Adjusted for plain JavaScript

  return defineConfig({
    input: inputPath,
    output: [
      {
        file: `dist/${tool}/index.cjs.js`,
        format: 'cjs',
        sourcemap: false,
      },
      {
        file: `dist/${tool}/index.esm.js`,
        format: 'esm',
        sourcemap: false,
      },
    ],
    plugins: [
      nodeResolve({
        browser: true,
        preferBuiltins: false, // Use polyfills for Node built-in modules
      }),
      commonjs(),
      json(),
      nodePolyfills(), // Correctly named polyfill plugin for Node.js
      terser(),
    ],
  });
});

// Main index config
const mainConfig = defineConfig({
  input: 'src/index.js',
  output: [
    {
      file: 'dist/index.cjs.js',
      format: 'cjs',
      sourcemap: false,
    },
    {
      file: 'dist/index.esm.js',
      format: 'esm',
      sourcemap: false,
    },
  ],
  plugins: [
    nodeResolve({
      browser: true,
      preferBuiltins: false,
    }),
    commonjs(),
    json(),
    nodePolyfills(),
    terser(),
  ],
});

export default [...toolConfigs, mainConfig];<|MERGE_RESOLUTION|>--- conflicted
+++ resolved
@@ -6,11 +6,14 @@
 import nodePolyfills from 'rollup-plugin-node-polyfills'; // Correct plugin name
 
 // Array of tool folder names
-<<<<<<< HEAD
-const toolFolders = ['firecrawl', 'tavily', 'youtube-captions-scraper']; // Add more folder names as needed
-=======
-const toolFolders = ['firecrawl', 'tavily', 'serper', 'exa', 'wolfram-alpha']; // Add more folder names as needed
->>>>>>> 663b5aa2
+const toolFolders = [
+  'firecrawl',
+  'tavily',
+  'serper',
+  'exa',
+  'wolfram-alpha',
+  'youtube-captions-scraper',
+]; // Add more folder names as needed
 
 const toolConfigs = toolFolders.map((tool) => {
   const inputPath = `src/${tool}/index.js`; // Adjusted for plain JavaScript
