import { defineConfig } from 'rollup';
import commonjs from '@rollup/plugin-commonjs';
import { nodeResolve } from '@rollup/plugin-node-resolve';
import terser from '@rollup/plugin-terser';
import json from '@rollup/plugin-json';
import nodePolyfills from 'rollup-plugin-node-polyfills'; // Correct plugin name

// Array of tool folder names
const toolFolders = [
  'firecrawl',
  'tavily',
  'serper',
  'exa',
  'wolfram-alpha',
<<<<<<< HEAD
  'youtube-captions-scraper',
=======
  'github-issues',
>>>>>>> af672372
]; // Add more folder names as needed

const toolConfigs = toolFolders.map((tool) => {
  const inputPath = `src/${tool}/index.js`; // Adjusted for plain JavaScript

  return defineConfig({
    input: inputPath,
    output: [
      {
        file: `dist/${tool}/index.cjs.js`,
        format: 'cjs',
        sourcemap: false,
      },
      {
        file: `dist/${tool}/index.esm.js`,
        format: 'esm',
        sourcemap: false,
      },
    ],
    plugins: [
      nodeResolve({
        browser: true,
        preferBuiltins: false, // Use polyfills for Node built-in modules
      }),
      commonjs(),
      json(),
      nodePolyfills(), // Correctly named polyfill plugin for Node.js
      terser(),
    ],
  });
});

// Main index config
const mainConfig = defineConfig({
  input: 'src/index.js',
  output: [
    {
      file: 'dist/index.cjs.js',
      format: 'cjs',
      sourcemap: false,
    },
    {
      file: 'dist/index.esm.js',
      format: 'esm',
      sourcemap: false,
    },
  ],
  plugins: [
    nodeResolve({
      browser: true,
      preferBuiltins: false,
    }),
    commonjs(),
    json(),
    nodePolyfills(),
    terser(),
  ],
});

export default [...toolConfigs, mainConfig];<|MERGE_RESOLUTION|>--- conflicted
+++ resolved
@@ -12,11 +12,8 @@
   'serper',
   'exa',
   'wolfram-alpha',
-<<<<<<< HEAD
   'youtube-captions-scraper',
-=======
   'github-issues',
->>>>>>> af672372
 ]; // Add more folder names as needed
 
 const toolConfigs = toolFolders.map((tool) => {
