/**
 * ### Agent status
 * @enum {string}
 * @readonly
 * @property {string} INITIAL - The agent is set up and waiting to start the task.
 * @property {string} THINKING - The agent is strategizing and planning the approach based on the initial input.
 * @property {string} THINKING_END - LangChain Callback: llmEnd()
 * @property {string} THINKING_ERROR - LangChain Callback: handleLLMError()
 * @property {string} THOUGHT - The agent has formed a plan and is ready to act based on reasoning.
 * @property {string} EXECUTING_ACTION - The agent is actively performing the actions determined in the thought phase.
 * @property {string} USING_TOOL - The agent is interacting with external tools to gather or verify information.
 * @property {string} USING_TOOL_END - Tool usage has completed successfully.
 * @property {string} USING_TOOL_ERROR - LangChain Callback: handleToolError()
 * @property {string} TOOL_DOES_NOT_EXIST - Requested tool was not found.
 * @property {string} OBSERVATION - The agent analyzes the results from the tools to update its understanding.
 * @property {string} FINAL_ANSWER - The agent concludes the task with a final decision.
 * @property {string} TASK_COMPLETED - Indicates all task operations, including final outputs, are completed.
 * @property {string} MAX_ITERATIONS_ERROR - Maximum number of iterations reached.
 * @property {string} ISSUES_PARSING_LLM_OUTPUT - Problems parsing the LLM's response.
 * @property {string} ISSUES_PARSING_SCHEMA_OUTPUT - Problems parsing against the output schema.
 * @property {string} SELF_QUESTION - Agent is asking itself a clarifying question.
 * @property {string} ITERATION_START - Beginning of a new iteration.
 * @property {string} ITERATION_END - End of current iteration.
 * @property {string} AGENTIC_LOOP_ERROR - Error in the agent's decision loop.
 * @property {string} WEIRD_LLM_OUTPUT - Unexpected or malformed LLM output.
 * @property {string} TASK_ABORTED - Task has been aborted.
 * @property {string} PAUSED - Agent has been paused.
 * @property {string} RESUMED - Agent has been resumed.
 */
export declare enum AGENT_STATUS_enum {
  INITIAL = 'INITIAL',
  THINKING = 'THINKING',
  THINKING_END = 'THINKING_END',
  THINKING_ERROR = 'THINKING_ERROR',
  THOUGHT = 'THOUGHT',
  EXECUTING_ACTION = 'EXECUTING_ACTION',
  USING_TOOL = 'USING_TOOL',
  USING_TOOL_END = 'USING_TOOL_END',
  USING_TOOL_ERROR = 'USING_TOOL_ERROR',
  TOOL_DOES_NOT_EXIST = 'TOOL_DOES_NOT_EXIST',
  OBSERVATION = 'OBSERVATION',
  FINAL_ANSWER = 'FINAL_ANSWER',
  TASK_COMPLETED = 'TASK_COMPLETED',
  MAX_ITERATIONS_ERROR = 'MAX_ITERATIONS_ERROR',
  ISSUES_PARSING_LLM_OUTPUT = 'ISSUES_PARSING_LLM_OUTPUT',
  ISSUES_PARSING_SCHEMA_OUTPUT = 'ISSUES_PARSING_SCHEMA_OUTPUT',
  SELF_QUESTION = 'SELF_QUESTION',
  ITERATION_START = 'ITERATION_START',
  ITERATION_END = 'ITERATION_END',
  AGENTIC_LOOP_ERROR = 'AGENTIC_LOOP_ERROR',
  WEIRD_LLM_OUTPUT = 'WEIRD_LLM_OUTPUT',
  TASK_ABORTED = 'TASK_ABORTED',
  PAUSED = 'PAUSED',
  RESUMED = 'RESUMED',
}

/**
 * ### Task status
 * @enum {string}
 * @readonly
 * @property {string} TODO - Task is queued for initiation, awaiting processing.
 * @property {string} DOING - Task is actively being worked on.
 * @property {string} BLOCKED - Progress on the task is halted due to dependencies or obstacles.
 * @property {string} PAUSED - Task is paused due to an external interruption.
 * @property {string} RESUMED - Task has been resumed after being paused.
 * @property {string} REVISE - Task requires additional review or adjustments.
 * @property {string} DONE - Task is completed and requires no further action.
 * @property {string} AWAITING_VALIDATION - Task is completed but requires validation or approval.
 * @property {string} VALIDATED - Task has been validated and confirmed as correctly completed.
 */
export declare enum TASK_STATUS_enum {
  TODO = 'TODO',
  DOING = 'DOING',
  BLOCKED = 'BLOCKED',
  PAUSED = 'PAUSED',
  RESUMED = 'RESUMED',
  REVISE = 'REVISE',
  DONE = 'DONE',
  AWAITING_VALIDATION = 'AWAITING_VALIDATION',
  VALIDATED = 'VALIDATED',
}

/**
 * ### Workflow status
 * @enum {string}
 * @readonly
 * @property {string} INITIAL - The very beginning of the workflow process, before any action has been initiated.
 * @property {string} RUNNING - The workflow is actively processing tasks, indicating that the workflow is in full operation.
 * @property {string} PAUSED - The workflow is paused, which could be due to task completion, a manual stop command, or other reasons.
 * @property {string} RESUMED - The workflow is resumed after being paused.
 * @property {string} STOPPING - The workflow is in the process of being stopped.
 * @property {string} STOPPED - The workflow has been completely stopped and is in a stable state, ready for review or restart.
 * @property {string} ERRORED - The workflow has encountered a critical issue and has halted unexpectedly, requiring error handling or intervention.
 * @property {string} FINISHED - The workflow has successfully completed all its tasks and no further operational actions are required.
 * @property {string} BLOCKED - The workflow is unable to proceed due to one or more tasks being blocked, requiring administrative review or automated recovery actions.
 */
export declare enum WORKFLOW_STATUS_enum {
  INITIAL = 'INITIAL',
  RUNNING = 'RUNNING',
  PAUSED = 'PAUSED',
  RESUMED = 'RESUMED',
  STOPPING = 'STOPPING',
  STOPPED = 'STOPPED',
  ERRORED = 'ERRORED',
  FINISHED = 'FINISHED',
  BLOCKED = 'BLOCKED',
}

/**
<<<<<<< HEAD
 * ### Feedback status
 * @enum {string}
 * @readonly
 * @property {string} PENDING - Feedback has been received but not yet processed or addressed.
 * @property {string} PROCESSED - Feedback has been successfully addressed and incorporated.
 */
export declare enum FEEDBACK_STATUS_enum {
  PENDING = 'PENDING',
  PROCESSED = 'PROCESSED',
}

/**
 * ### Workflow action
 * @enum {string}
 * @readonly
 * @property {string} STOP - Stop the workflow.
 * @property {string} PAUSE - Pause the workflow.
 * @property {string} RESUME - Resume the workflow.
 * @property {string} INITIATE - Start the workflow.
 */
export declare enum WORKFLOW_ACTION_enum {
  STOP = 'STOP',
  PAUSE = 'PAUSE',
  RESUME = 'RESUME',
  INITIATE = 'INITIATE',
=======
 * ### Kanban Tools
 * @enum {string}
 * @readonly
 * @property {string} BLOCK_TASK - Tool for blocking tasks that cannot or should not proceed.
 */
export declare enum KANBAN_TOOLS_enum {
  BLOCK_TASK = 'block-task-tool',
>>>>>>> ae5f4a7e
}<|MERGE_RESOLUTION|>--- conflicted
+++ resolved
@@ -107,7 +107,6 @@
 }
 
 /**
-<<<<<<< HEAD
  * ### Feedback status
  * @enum {string}
  * @readonly
@@ -133,7 +132,9 @@
   PAUSE = 'PAUSE',
   RESUME = 'RESUME',
   INITIATE = 'INITIATE',
-=======
+}
+
+/**
  * ### Kanban Tools
  * @enum {string}
  * @readonly
@@ -141,5 +142,4 @@
  */
 export declare enum KANBAN_TOOLS_enum {
   BLOCK_TASK = 'block-task-tool',
->>>>>>> ae5f4a7e
 }