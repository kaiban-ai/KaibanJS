const fs = require('fs');
function moscaFetch() {
  let originalFetch = globalThis.fetch; // Save the original fetch function
  // Step 1: Define your custom fetch function
  // Define your custom fetch function
  let myCustomFetch = async (input, options) => {
    // console.log('MoscaFetch -> Using custom fetch for:', input);
    let { body: requestBody, method: requestMethod = 'GET' } = options || {};
    let cleanRequestBody = requestBody;
    requestMethod = requestMethod.toUpperCase();
    try {
      requestBody = requestBody ? JSON.parse(requestBody) : undefined;

      cleanRequestBody = JSON.stringify(requestBody).replace(/\\n\s+/g, '\\n'); // Regular Expression to remove spaces between newlines
    } catch {
      // requestBody remains unchanged if it's not JSON
    }

    for (const mock of mocks) {
      const urlMatches = mock.url === '*' || input === mock.url;
      const methodMatches =
        mock.method === '*' || mock.method.toUpperCase() === requestMethod;

      const cleanMockBody = JSON.stringify(mock.body).replace(/\\n\s+/g, '\\n'); // Regular Expression to remove spaces between newlines

      const bodyMatches =
        mock.body === '*' || cleanRequestBody === cleanMockBody;

      if (urlMatches && methodMatches && bodyMatches) {
        if (mock.isRecorder) {
          const response = await originalFetch(input, options);
          const clonedResponse = response.clone();
<<<<<<< HEAD
=======

>>>>>>> ae5f4a7e
          try {
            records.push({
              url: input,
              method: requestMethod,
              body: requestBody,
              response: await clonedResponse.json(), // Assuming JSON response
            });
<<<<<<< HEAD
          } catch (e) {
            console.error(
              `Failed to register req/res. Error: ${e.message}. Url: ${input}, method: ${requestMethod}, req: ${requestBody}`
            );
=======
          } catch (error) {
            console.warn('Error recording response:', error);
>>>>>>> ae5f4a7e
          }

          if (mock.callback) {
            mock.callback({
              request: { url: input, method: requestMethod, body: requestBody },
              response: response,
              status: response.status,
            });
          }
          return response; // Ensure recorders do not block the response
        } else {
          const mockResponse = new Response(JSON.stringify(mock.response), {
            status: 200,
            headers: { 'Content-Type': 'application/json' },
          });
          if (mock.callback) {
            mock.callback({
              request: { url: input, method: requestMethod, body: requestBody },
              response: mockResponse,
              status: mockResponse.status,
            });
          }

          if (mockOptions && mockOptions.delay) {
            await new Promise((resolve) =>
              setTimeout(resolve, mockOptions.delay)
            );
          }

          return Promise.resolve(mockResponse);
        }
      }
    }
<<<<<<< HEAD

    console.debug(
      'MoscaFetch -> No mocks or recorders matched:',
      input,
      cleanRequestBody
    );

    // for (const mock of mocks) {
    //   const cleanMockBody = JSON.stringify(mock.body).replace(/\\n\s+/g, '\\n'); // Regular Expression to remove spaces between newlines
    //   console.debug('MoscaFetch -> Mock:', mock.url, mock.method, cleanMockBody);
    // }

=======
    // console.log('MoscaFetch -> No mocks or recorders matched:', input, options);
>>>>>>> ae5f4a7e
    return originalFetch(input, options); // Call the original fetch if no mocks or recorders match
  };

  // Immediately enforce custom fetch
  const withMockedApis =
    process.env.TEST_ENV === 'mocked-llm-apis' ? true : false;
  if (withMockedApis) {
    // Override globalThis.fetch with your custom fetch
    globalThis.fetch = myCustomFetch;
  }

  let mocks = [];
  let records = [];
  let mockOptions = {};

  /**
   * @param {Array<Object>} mockConfigs - An array of mock configurations.
   * @param {Object} options - Additional options for the mock.
   * @param {number} options.delay - The delay in milliseconds before returning the mock response.
   *
   */
  function mock(mockConfigs, options) {
    // Ensure the input is always treated as an array, even if it's a single object
    const configs = Array.isArray(mockConfigs) ? mockConfigs : [mockConfigs];

    configs.forEach((mockConfig) => {
      if (!mockConfig.url || !mockConfig.method) {
        throw new Error(
          `Invalid mock configuration: Missing required properties. Config: ${JSON.stringify(
            mockConfig
          )}`
        );
      }

      if (!mockConfig.response) {
        console.warn(
          `MoscaFetch -> Warning: No response provided for mock. Config: ${JSON.stringify(
            mockConfig
          )}`
        );
      } else {
        mockConfig.isRecorder = false; // Explicitly flag mock configurations as non-recorders
        mocks.push(mockConfig);
      }
    });
    mockOptions = options;

    ensureFetchIsMocked();
  }

  function record(recordConfig) {
    recordConfig.isRecorder = true; // Flag record configurations as recorders
    mocks.push(recordConfig);
    ensureFetchIsMocked();
  }

  function getRecords() {
    return records;
  }

  function clearRecords() {
    records = [];
  }

  function restoreAll() {
    globalThis.fetch = originalFetch; // Restore the original fetch function
    mocks = []; // Clear all mocks and recorders
  }

  function restoreOne(url, method) {
    mocks = mocks.filter(
      (mock) =>
        !(mock.url === url || mock.url === '*') ||
        mock.method.toLowerCase() !== method.toLowerCase()
    );
    if (mocks.length === 0) {
      restoreAll();
    }
  }

  function ensureFetchIsMocked() {
    // Always ensure myCustomFetch is the global fetch
    if (globalThis.fetch !== myCustomFetch) {
      globalThis.fetch = myCustomFetch;
    }
  }

  function saveRecords(filename = 'recordedData.json') {
    const filePath = `${process.cwd()}/${filename}`;
    fs.writeFile(filePath, JSON.stringify(records, null, 2), (err) => {
      if (err) {
        console.error('Error saving records:', err);
      } else {
        console.log(`Records saved successfully to ${filePath}`);
      }
    });
  }

  // Immediately enforce custom fetch
  if (withMockedApis) {
    ensureFetchIsMocked();
  }
  return {
    mock,
    record,
    getRecords,
    clearRecords,
    restoreAll,
    restoreOne,
    saveRecords,
  };
}

module.exports = moscaFetch;<|MERGE_RESOLUTION|>--- conflicted
+++ resolved
@@ -30,10 +30,7 @@
         if (mock.isRecorder) {
           const response = await originalFetch(input, options);
           const clonedResponse = response.clone();
-<<<<<<< HEAD
-=======
 
->>>>>>> ae5f4a7e
           try {
             records.push({
               url: input,
@@ -41,15 +38,8 @@
               body: requestBody,
               response: await clonedResponse.json(), // Assuming JSON response
             });
-<<<<<<< HEAD
-          } catch (e) {
-            console.error(
-              `Failed to register req/res. Error: ${e.message}. Url: ${input}, method: ${requestMethod}, req: ${requestBody}`
-            );
-=======
           } catch (error) {
             console.warn('Error recording response:', error);
->>>>>>> ae5f4a7e
           }
 
           if (mock.callback) {
@@ -83,22 +73,7 @@
         }
       }
     }
-<<<<<<< HEAD
-
-    console.debug(
-      'MoscaFetch -> No mocks or recorders matched:',
-      input,
-      cleanRequestBody
-    );
-
-    // for (const mock of mocks) {
-    //   const cleanMockBody = JSON.stringify(mock.body).replace(/\\n\s+/g, '\\n'); // Regular Expression to remove spaces between newlines
-    //   console.debug('MoscaFetch -> Mock:', mock.url, mock.method, cleanMockBody);
-    // }
-
-=======
     // console.log('MoscaFetch -> No mocks or recorders matched:', input, options);
->>>>>>> ae5f4a7e
     return originalFetch(input, options); // Call the original fetch if no mocks or recorders match
   };
 
