// Assuming kaibanjs is a local module or a placeholder for demonstration purposes
// This file is now a typescript file and all the types are included in the module
<<<<<<< HEAD
import { Agent, Task, Team } from "kaibanjs";
import type { IAgentParams, ITaskParams, ITeamParams } from "kaibanjs";
import * as dotenv from "dotenv";
=======
import { Agent, Task, Team } from 'kaibanjs';
import type { IAgentParams, ITaskParams } from 'kaibanjs';
import * as dotenv from 'dotenv';
>>>>>>> 0983a668

dotenv.config({ path: './.env.local' });

const main = async () => {
  // ╔══════════════════════════════════════════════════════╗
  // ║ How to Use KaibanJS:                                ║
  // ║ 1. Define your Agents with specific roles and goals  ║
  // ║ 2. Define the Tasks each Agent will perform          ║
  // ║ 3. Create the Team and assign Agents and their Tasks ║
  // ║ 4. Start the Team to execute the defined tasks       ║
  // ╚══════════════════════════════════════════════════════╝

  // ──── Agents ────────────────────────────────────────────
  // ─ Agents are autonomous entities designed to perform
  // ─ specific roles and achieve goals based on the
  // ─ tasks assigned to them.
  // ────────────────────────────────────────────────────────

  // We create an list of different agents based on our needs.
  const AgentParams: Record<string, IAgentParams> = {
    profileAnalyst: {
      name: 'Ivy',
      role: 'Profile Analyst',
      goal: 'Extract structured information from conversational user input.',
      background: 'Data Processor',
      tools: [], // Tools are omitted for now
    },
    formatter: {
      name: 'Formy',
      role: 'Formatter',
      goal: 'Format structured information into a professional resume.',
      background: 'Document Formatter',
      tools: [],
    },
    reviewer: {
      name: 'Revy',
      role: 'Reviewer',
      goal: 'Review and polish the final resume.',
      background: 'Quality Assurance Specialist',
      tools: [],
    },
  };

  // Now we can create a new agent class instance using each of the agent params
  const profileAnalyst: Agent = new Agent(AgentParams.profileAnalyst);
  const formatter: Agent = new Agent(AgentParams.formatter);
  const reviewer: Agent = new Agent(AgentParams.reviewer);

  // ──── Tasks ─────────────────────────────────────────────
  // ─ Tasks define the specific actions each agent must
  // ─ take, their expected outputs, and mark critical
  // ─ outputs as deliverables if they are the final
  // ─ products.
  // ────────────────────────────────────────────────────────

  // We create a list of different tasks that we would like to perform
  const taskParams: Record<string, ITaskParams> = {
    processing: {
      title: 'Process User Input',
      description: `Extract relevant details such as name, experience, skills, and job history from the user's 'aboutMe' input. 
      aboutMe: {aboutMe}`,
      expectedOutput: 'Structured data ready for formatting.',
      agent: profileAnalyst,
    },
    formatting: {
      title: 'Format Resume',
      description: `Use the extracted information to create a clean, professional resume layout tailored for a JavaScript Developer.`,
      expectedOutput: 'A well-formatted resume in PDF format.',
      agent: formatter,
    },
    review: {
      title: 'Review Resume',
      description: `Ensure the resume is error-free, engaging, and meets professional standards.`,
      expectedOutput:
        'A polished, final resume ready for job applications. Please do not give any feedback on the resume. Just the final resume.',
      agent: reviewer,
    },
  };

  // Now we can create a new task class instance using each of the task params
  const processingTask: Task = new Task(taskParams.processing);
  const formattingTask: Task = new Task(taskParams.formatting);
  const reviewTask: Task = new Task(taskParams.review);

  // ──── Team ────────────────────────────────────────────
  // ─ The Team coordinates the agents and their tasks.
  // ─ It starts with an initial input and manages the
  // ─ flow of information between tasks.
  // ──────────────────────────────────────────────────────

  const team: Team = new Team({
    name: 'Resume Creation Team',
    agents: [profileAnalyst, formatter, reviewer],
    tasks: [processingTask, formattingTask, reviewTask],
    inputs: {
<<<<<<< HEAD
      aboutMe: "My name is Will...",
      someArray: ["this", "will", "error"],  // TypeScript should show error here
      someNumber: 42,  // This should also error
    },
    env: { OPENAI_API_KEY: process.env.OPENAI_API_KEY }
  } as ITeamParams);



=======
      aboutMe:
        'My name is Will, I have been a Javascript Developer for 3 years. I know React, NextJS, and REDUX. My latest job was as a Junior Developer at Disney creating UIs for the main landing page.',
    }, // Initial input for the first task
    env: { OPENAI_API_KEY: process.env.OPENAI_API_KEY },
  });
>>>>>>> 0983a668

  // ──── Listening to Changes────────────────────────────────────────────
  //
  // Listening to changes in the team's state is crucial for dynamic updates.
  // Yup...KaibanJS utilizes a store similar to Redux for state management.
  //
  // You can subscribe to specific fields or any field on the store.
  //──────────────────────────────────────────────────────────────────────

  const unsubscribe = team.subscribeToChanges(
    (updatedFields) => {
      console.log('Workflow Status Updated:', updatedFields);
    },
    ['teamWorkflowStatus']
  );

  // ──── Start Team Workflow ───────────────────────────────────────
  //
  // Begins the predefined team process, producing the final result.
  // We unsubscribe from the store after we have completed the process.
  //─────────────────────────────────────────────────────────────────
  const result = await team.start();
  console.log('Final Output:', result);
  unsubscribe();
};

console.log('Starting KaibanJS Workflow...');

main();

console.log('KaibanJS Workflow Completed.');<|MERGE_RESOLUTION|>--- conflicted
+++ resolved
@@ -1,14 +1,8 @@
 // Assuming kaibanjs is a local module or a placeholder for demonstration purposes
 // This file is now a typescript file and all the types are included in the module
-<<<<<<< HEAD
-import { Agent, Task, Team } from "kaibanjs";
-import type { IAgentParams, ITaskParams, ITeamParams } from "kaibanjs";
-import * as dotenv from "dotenv";
-=======
 import { Agent, Task, Team } from 'kaibanjs';
 import type { IAgentParams, ITaskParams } from 'kaibanjs';
 import * as dotenv from 'dotenv';
->>>>>>> 0983a668
 
 dotenv.config({ path: './.env.local' });
 
@@ -104,23 +98,11 @@
     agents: [profileAnalyst, formatter, reviewer],
     tasks: [processingTask, formattingTask, reviewTask],
     inputs: {
-<<<<<<< HEAD
-      aboutMe: "My name is Will...",
-      someArray: ["this", "will", "error"],  // TypeScript should show error here
-      someNumber: 42,  // This should also error
-    },
-    env: { OPENAI_API_KEY: process.env.OPENAI_API_KEY }
-  } as ITeamParams);
-
-
-
-=======
       aboutMe:
         'My name is Will, I have been a Javascript Developer for 3 years. I know React, NextJS, and REDUX. My latest job was as a Junior Developer at Disney creating UIs for the main landing page.',
     }, // Initial input for the first task
     env: { OPENAI_API_KEY: process.env.OPENAI_API_KEY },
   });
->>>>>>> 0983a668
 
   // ──── Listening to Changes────────────────────────────────────────────
   //
