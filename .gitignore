--- conflicted
+++ resolved
@@ -44,9 +44,6 @@
 .eslintcache
 
 server.js
-<<<<<<< HEAD
-=======
 
 # Generated files from MoscaFetch
->>>>>>> ae5f4a7e
 recordedData.json