--- conflicted
+++ resolved
@@ -42,18 +42,15 @@
     "play:sb": "cd playground/react && npm run storybook",
     "play:node": "cd playground/nodejs && node index.js",
     "code-snapshot": "node xscripts/codeSnapshot.js",
-<<<<<<< HEAD
     "lint:check": "eslint",
     "lint:fix": "eslint --fix",
     "format:check": "prettier --check .",
     "format:fix": "prettier --write .",
-    "prepare": "husky"
-=======
+    "prepare": "husky",
     "cli": "node ./xscripts/cli.mjs"
   },
   "bin": {
     "kaiban": "./xscripts/cli.mjs"
->>>>>>> 72b33f64
   },
   "packageManager": "npm@9.8.1",
   "repository": {
@@ -125,15 +122,11 @@
     "@typescript-eslint/eslint-plugin": "^8.6.0",
     "@typescript-eslint/parser": "^8.6.0",
     "babel-jest": "^29.7.0",
-<<<<<<< HEAD
     "dotenv": "16.4.5",
     "eslint": "^9.11.0",
     "eslint-plugin-react": "^7.36.1",
     "globals": "^15.9.0",
     "husky": "^9.1.6",
-=======
-    "eslint": "7.32.0",
->>>>>>> 72b33f64
     "init-package-json": "^6.0.3",
     "jest": "29.7.0",
     "lint-staged": "^15.2.10",
